--- conflicted
+++ resolved
@@ -13,17 +13,7 @@
 std::size_t
 hash_value(const object& obj)
 {
-<<<<<<< HEAD
-#if PY_MAJOR_VERSION >= 3
-  typedef Py_hash_t hash_t;
-#else // Py2
-  typedef long hash_t;
-#endif
-  hash_t raw = extract<hash_t>( obj.attr( "__hash__" )() );
-  return boost::hash_value( raw );
-=======
   return boost::hash_value( PyObject_Hash( obj.ptr() ) );
->>>>>>> 7d3e339f
 }
 
 std::ostream&

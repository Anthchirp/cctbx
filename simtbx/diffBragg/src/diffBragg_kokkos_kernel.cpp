#include <cstdio>
#include "diffBraggKOKKOS.h"
#include <simtbx/diffBragg/src/diffuse_util_kokkos.h>

void kokkos_sum_over_steps(
    int Npix_to_model,
    vector_uint_t panels_fasts_slows,
    vector_cudareal_t floatimage,
    vector_cudareal_t wavelenimage,
    vector_cudareal_t d_Umat_images,
    vector_cudareal_t d2_Umat_images,
    vector_cudareal_t d_Bmat_images,
    vector_cudareal_t d2_Bmat_images,
    vector_cudareal_t d_Ncells_images,
    vector_cudareal_t d2_Ncells_images,
    vector_cudareal_t d_fcell_images,
    vector_cudareal_t d2_fcell_images,
    vector_cudareal_t d_eta_images,
    vector_cudareal_t d2_eta_images,
    vector_cudareal_t d_lambda_images,
    vector_cudareal_t d2_lambda_images,
    vector_cudareal_t d_panel_rot_images,
    vector_cudareal_t d2_panel_rot_images,
    vector_cudareal_t d_panel_orig_images,
    vector_cudareal_t d2_panel_orig_images,
    vector_cudareal_t d_fp_fdp_images,
    vector_manager_t manager_dI,
    vector_manager_t manager_dI2,
    const int Nsteps,
    int printout_fpixel,
    int printout_spixel,
    bool printout,
    CUDAREAL default_F,
    int oversample,
    bool oversample_omega,
    CUDAREAL subpixel_size,
    CUDAREAL pixel_size,
    CUDAREAL detector_thickstep,
    CUDAREAL detector_thick,
    const vector_cudareal_t close_distances,
    CUDAREAL detector_attnlen,
    int detector_thicksteps,
    int sources,
    int phisteps,
    int mosaic_domains,
    bool use_lambda_coefficients,
    CUDAREAL lambda0,
    CUDAREAL lambda1,
    KOKKOS_MAT3 eig_U,
    KOKKOS_MAT3 eig_O,
    KOKKOS_MAT3 eig_B,
    KOKKOS_MAT3 RXYZ,
    vector_vec3_t dF_vecs,
    vector_vec3_t dS_vecs,
    const vector_mat3_t UMATS_RXYZ,
    vector_mat3_t UMATS_RXYZ_prime,
    vector_mat3_t UMATS_RXYZ_dbl_prime,
    vector_mat3_t RotMats,
    vector_mat3_t dRotMats,
    vector_mat3_t d2RotMats,
    vector_mat3_t UMATS,
    vector_mat3_t dB_mats,
    vector_mat3_t dB2_mats,
    vector_mat3_t Amatrices,
    const vector_cudareal_t source_X,
    const vector_cudareal_t source_Y,
    const vector_cudareal_t source_Z,
    const vector_cudareal_t source_lambda,
    const vector_cudareal_t source_I,
    CUDAREAL kahn_factor,
    CUDAREAL Na,
    CUDAREAL Nb,
    CUDAREAL Nc,
    CUDAREAL Nd,
    CUDAREAL Ne,
    CUDAREAL Nf,
    CUDAREAL phi0,
    CUDAREAL phistep,
    KOKKOS_VEC3 spindle_vec,
    KOKKOS_VEC3 polarization_axis,
    int h_range,
    int k_range,
    int l_range,
    int h_max,
    int h_min,
    int k_max,
    int k_min,
    int l_max,
    int l_min,
    CUDAREAL dmin,
    CUDAREAL fudge,
    bool complex_miller,
    int verbose,
    bool only_save_omega_kahn,
    bool isotropic_ncells,
    bool compute_curvatures,
    const vector_cudareal_t FhklLinear,
    const vector_cudareal_t Fhkl2Linear,
    const uint32_t refine_flag,
    // vector_bool_t refine_Bmat,
    // vector_bool_t refine_Ncells,
    // bool refine_Ncells_def,
    // vector_bool_t refine_panel_origin,
    // vector_bool_t refine_panel_rot,
    // bool refine_fcell,
    // vector_bool_t refine_lambda,
    // bool refine_eta,
    // vector_bool_t refine_Umat,
    const vector_cudareal_t fdet_vectors,
    const vector_cudareal_t sdet_vectors,
    const vector_cudareal_t odet_vectors,
    const vector_cudareal_t pix0_vectors,
    bool nopolar,
    bool point_pixel,
    CUDAREAL fluence,
    CUDAREAL r_e_sqr,
    CUDAREAL spot_scale,
    int Npanels,
    bool aniso_eta,
    bool no_Nabc_scale,
    const vector_cudareal_t fpfdp,
    const vector_cudareal_t fpfdp_derivs,
    const vector_cudareal_t atom_data,
    int num_atoms,
    // bool refine_fp_fdp,
    const vector_int_t nominal_hkl,
    bool use_nominal_hkl,
    KOKKOS_MAT3 anisoU,
    KOKKOS_MAT3 anisoG,
    KOKKOS_MAT3 rotate_principal_axes,
    bool use_diffuse,
    vector_cudareal_t d_diffuse_gamma_images,
    vector_cudareal_t d_diffuse_sigma_images,
    // bool refine_diffuse,
    bool gamma_miller_units,
    // bool refine_Icell,
    bool save_wavelenimage,
    int laue_group_num,
    int stencil_size,
    bool Fhkl_gradient_mode,
    bool Fhkl_errors_mode,
    bool using_trusted_mask,
    bool Fhkl_channels_empty,
    bool Fhkl_have_scale_factors,
    int Num_ASU,
    const vector_cudareal_t data_residual,
    const vector_cudareal_t data_variance,
    const vector_int_t data_freq,
    const vector_bool_t data_trusted,
    const vector_int_t FhklLinear_ASUid,
    const vector_int_t Fhkl_channels,
    const vector_cudareal_t Fhkl_scale,
    vector_cudareal_t Fhkl_scale_deriv) {  // BEGIN GPU kernel

    const KOKKOS_MAT3 Bmat_realspace = eig_B * 1e10;
    const KOKKOS_MAT3 eig_Otranspose = eig_O.transpose();
    const KOKKOS_MAT3 Amat_init = eig_U * Bmat_realspace * eig_Otranspose;
    const KOKKOS_MAT3 Ainv = eig_U*(Bmat_realspace.transpose().inverse())* (eig_O.inverse());
    const KOKKOS_MAT3 _NABC {Na, Nd, Nf, Nd, Nb, Ne, Nf, Ne, Nc};
    const double NABC_det = _NABC.determinant();  // TODO is this slow ?
    const double NABC_det_sq = NABC_det * NABC_det;
    const CUDAREAL C = 2 / 0.63 * fudge;
    const CUDAREAL two_C = 2 * C;
    KOKKOS_MAT3 anisoG_local;
    CUDAREAL anisoG_determ = 0;
    KOKKOS_MAT3 anisoU_local;
    vector_mat3_t laue_mats = vector_mat3_t("laue_mats", 24);
    vector_vec3_t dG_dgam = vector_vec3_t("dG_dgam", 3);
    vector_cudareal_t dG_trace = vector_cudareal_t("dG_trace", 3);
    int num_laue_mats = 0;
    int dhh = 0, dkk = 0, dll = 0;

    Kokkos::View<KOKKOS_MAT3*[3]> UMATS_prime("UMATS_prime", mosaic_domains);
    Kokkos::View<KOKKOS_MAT3*[3]> UMATS_dbl_prime("UMATS_dbl_prime", mosaic_domains);
    Kokkos::View<KOKKOS_MAT3*[6]> BMATS_prime("BMATS_prime", mosaic_domains);
    Kokkos::View<KOKKOS_MAT3*[6]> BMATS_dbl_prime("BMATS_dbl_prime", mosaic_domains);

    Kokkos::parallel_for("prepare_UMATS", mosaic_domains, KOKKOS_LAMBDA(const int& _mos_tic) {
        const KOKKOS_MAT3 UBOt = Amat_init;
        UMATS_prime(_mos_tic, 0) = _NABC * (UMATS(_mos_tic) * dRotMats(0) * RotMats(1) * RotMats(2) * UBOt).transpose();
        UMATS_prime(_mos_tic, 1) = _NABC * (UMATS(_mos_tic) * RotMats(0) * dRotMats(1) * RotMats(2) * UBOt).transpose();
        UMATS_prime(_mos_tic, 2) = _NABC * (UMATS(_mos_tic) * RotMats(0) * RotMats(1) * dRotMats(2) * UBOt).transpose();

        UMATS_dbl_prime(_mos_tic, 0) = _NABC * (UMATS(_mos_tic) * d2RotMats(0) * RotMats(1) * RotMats(2) * UBOt).transpose();
        UMATS_dbl_prime(_mos_tic, 1) = _NABC * (UMATS(_mos_tic) * RotMats(0) * d2RotMats(1) * RotMats(2) * UBOt).transpose();
        UMATS_dbl_prime(_mos_tic, 2) = _NABC * (UMATS(_mos_tic) * RotMats(0) * RotMats(1) * d2RotMats(2) * UBOt).transpose();

        for (int i_uc=0; i_uc<6; i_uc++) {
            BMATS_prime(_mos_tic, i_uc) = _NABC * (UMATS_RXYZ(_mos_tic) * eig_U * dB_mats(i_uc) * eig_O.transpose()).transpose();
            BMATS_dbl_prime(_mos_tic, i_uc) = _NABC * (UMATS_RXYZ(_mos_tic) * eig_U * dB2_mats(i_uc) * eig_O.transpose()).transpose();
        }
    });

    if (use_diffuse){
        anisoG_local = anisoG;
        anisoU_local = anisoU;

<<<<<<< HEAD
=======
        num_laue_mats = gen_laue_mats(laue_group_num, laue_mats, rotate_principal_axes);

        for (int i_gam=0; i_gam<3; i_gam++){
            dG_dgam[i_gam] << 0,0,0,0,0,0,0,0,0;
            dG_dgam[i_gam](i_gam, i_gam) = 1;
        }
>>>>>>> 6c0978d0
        if (gamma_miller_units){
            anisoG_local = anisoG_local * Bmat_realspace;
        }
        Kokkos::parallel_reduce("prepare diffuse mats", 1, KOKKOS_LAMBDA (const int& i, int& num_laue_mats_temp){
            num_laue_mats_temp = gen_laue_mats(laue_group_num, laue_mats);
            KOKKOS_MAT3 rotate_principal_axes;
            rotate_principal_axes << 0.70710678,  -0.70710678,  0., 0.70710678,  0.70710678,  0., 0.,  0., 1.;

            for ( int iL = 0; iL < num_laue_mats_temp; iL++ ){
                laue_mats(iL) = Ainv * laue_mats(iL) * rotate_principal_axes;
            }
            // printf("Bmat =");
            // for (int i=0; i<9; ++i) {
            //     printf(" %g", Bmat_realspace[i]);
            // }
            // printf("\n");
            const KOKKOS_MAT3 Ginv = anisoG_local.inverse();
            // printf("Ginv =");
            // for (int i=0; i<9; ++i) {
            //     printf(" %g", Ginv[i]);
            // }
            // printf("\n");
            const KOKKOS_MAT3 dG = Bmat_realspace * Ginv;
            // printf("dG   =");
            // for (int i=0; i<9; ++i) {
            //     printf(" %g", dG[i]);
            // }
            // printf("\n");
            for (int i_gam=0; i_gam<3; i_gam++){
                if (gamma_miller_units) {
                    dG_dgam(i_gam) = KOKKOS_VEC3(Bmat_realspace(i_gam, 0), Bmat_realspace(i_gam, 1), Bmat_realspace(i_gam, 2));
                } else {
                    dG_dgam(i_gam)[i_gam] = 1;
                }
                KOKKOS_MAT3 temp_dgam;
                temp_dgam(i_gam, 0) = dG_dgam(i_gam)[0];
                temp_dgam(i_gam, 1) = dG_dgam(i_gam)[1];
                temp_dgam(i_gam, 2) = dG_dgam(i_gam)[2];
                dG_trace(i_gam) = (Ginv*temp_dgam).trace();
                // printf("TRACE %g\n", dG_trace(i_gam));
                // printf("dgam =");
                // for (int i=0; i<9; ++i) {
                //     printf(" %g", temp_dgam[i]);
                // }
                // printf("\n");

                // dG(i_gam, i_gam);
            }
        }, num_laue_mats);
        anisoG_determ = anisoG_local.determinant();
        dhh = dkk = dll = stencil_size; // Limits of stencil for diffuse calc
    }
    const KOKKOS_VEC3 dHH (dhh, dkk, dll);

    const CUDAREAL overall_scale = r_e_sqr * spot_scale * fluence / Nsteps;

    const CUDAREAL detector_attnlen_r = (detector_attnlen>0) ? 1 / detector_attnlen : 0;

    Kokkos::parallel_for(
        "sum_over_steps", Npix_to_model, KOKKOS_LAMBDA(const int& pixIdx) {

        if (using_trusted_mask) {
            if (!data_trusted(pixIdx))
                return;
        }
        const int _pid = panels_fasts_slows(pixIdx * 3);
        const int _fpixel = panels_fasts_slows(pixIdx * 3 + 1);
        const int _spixel = panels_fasts_slows(pixIdx * 3 + 2);

        CUDAREAL Fhkl_deriv_coef=0;
        CUDAREAL Fhkl_hessian_coef=0;
        if (Fhkl_gradient_mode) {
            CUDAREAL u = data_residual(pixIdx);
            CUDAREAL one_by_v = 1/data_variance(pixIdx);
            CUDAREAL Gterm = 1 - 2*u - u*u*one_by_v;
            Fhkl_deriv_coef = 0.5 * Gterm*one_by_v / data_freq(pixIdx);
            if (Fhkl_errors_mode) {
                Fhkl_hessian_coef = -0.5*one_by_v*(one_by_v*Gterm - 2  - 2*u*one_by_v -u*u*one_by_v*one_by_v)/data_freq(pixIdx);
            }
        }

        // int fcell_idx=1;
        int nom_h = 0, nom_k = 0, nom_l = 0;
        if (use_nominal_hkl) {
            nom_h = nominal_hkl(pixIdx * 3);
            nom_k = nominal_hkl(pixIdx * 3 + 1);
            nom_l = nominal_hkl(pixIdx * 3 + 2);
        }
        CUDAREAL close_distance = close_distances(_pid);

        // reset photon count for this pixel
        double _I = 0;
        double Ilambda = 0;

        // reset derivative photon counts for the various parameters
        auto& dI = manager_dI(pixIdx);
        auto& dI2 = manager_dI2(pixIdx);
        dI.reset();
        dI2.reset();

        for (int _subS = 0; _subS < oversample; ++_subS) {
            for (int _subF = 0; _subF < oversample; ++_subF) {
                // absolute mm position on detector (relative to its origin)
                CUDAREAL _Fdet =
                    subpixel_size * (_fpixel * oversample + _subF) + subpixel_size / 2.0;
                CUDAREAL _Sdet =
                    subpixel_size * (_spixel * oversample + _subS) + subpixel_size / 2.0;

                // assume "distance" is to the front of the detector sensor layer
                int pid_x = _pid * 3;
                int pid_y = _pid * 3 + 1;
                int pid_z = _pid * 3 + 2;


                CUDAREAL fx = fdet_vectors(pid_x);
                CUDAREAL fy = fdet_vectors(pid_y);
                CUDAREAL fz = fdet_vectors(pid_z);
                CUDAREAL sx = sdet_vectors(pid_x);
                CUDAREAL sy = sdet_vectors(pid_y);
                CUDAREAL sz = sdet_vectors(pid_z);
                CUDAREAL ox = odet_vectors(pid_x);
                CUDAREAL oy = odet_vectors(pid_y);
                CUDAREAL oz = odet_vectors(pid_z);
                CUDAREAL px = pix0_vectors(pid_x);
                CUDAREAL py = pix0_vectors(pid_y);
                CUDAREAL pz = pix0_vectors(pid_z);
                KOKKOS_VEC3 _o_vec(ox, oy, oz);

                for (int _thick_tic = 0; _thick_tic < detector_thicksteps; ++_thick_tic) {

                    CUDAREAL _Odet = _thick_tic * detector_thickstep;

                    CUDAREAL pixposX = _Fdet * fx + _Sdet * sx + _Odet * ox + px;
                    CUDAREAL pixposY = _Fdet * fy + _Sdet * sy + _Odet * oy + py;
                    CUDAREAL pixposZ = _Fdet * fz + _Sdet * sz + _Odet * oz + pz;
                    KOKKOS_VEC3 _pixel_pos(pixposX, pixposY, pixposZ);

                    CUDAREAL _airpath_r = 1 / _pixel_pos.length();
                    KOKKOS_VEC3 _diffracted = _pixel_pos.get_unit_vector();

                    const CUDAREAL close_distance = close_distances(_pid);

                    // solid angle subtended by a pixel: (pix/airpath)^2*cos(2theta)
                    CUDAREAL _omega_pixel = pixel_size * pixel_size * _airpath_r * _airpath_r *
                                            close_distance * _airpath_r;

                    // option to turn off obliquity effect, inverse-square-law only
                    if (point_pixel)
                        _omega_pixel = _airpath_r * _airpath_r;

                    // now calculate detector thickness effects
                    CUDAREAL _capture_fraction = 1;

                    CUDAREAL previous_layer = 1.0;
                    if (detector_thick > 0.0 && detector_attnlen_r > 0.0) {
                        // inverse of effective thickness increase
                        KOKKOS_VEC3 _o_vec(ox, oy, oz);
                        CUDAREAL _parallax = _diffracted.dot(_o_vec);
                        CUDAREAL current_layer = ::Kokkos::exp(
                                                -(_thick_tic + 1) * detector_thickstep *
                                                detector_attnlen_r / _parallax);
                        _capture_fraction = previous_layer - current_layer;
                        previous_layer = current_layer;
                    }

                    for (int _source = 0; _source < sources; ++_source) {

                        KOKKOS_VEC3 _incident(
                            -source_X(_source), -source_Y(_source), -source_Z(_source));
                        CUDAREAL _lambda = source_lambda(_source);
                        CUDAREAL sI = source_I(_source);
                        CUDAREAL lambda_ang = _lambda * 1e10;
                        if (use_lambda_coefficients) {
                            lambda_ang = lambda0 + lambda1 * lambda_ang;
                            _lambda = lambda_ang * 1e-10;
                        }

                        // polarization
                        CUDAREAL polar_for_Fhkl_grad=1;
                        if (!nopolar && Fhkl_gradient_mode){

                            // component of diffracted unit vector along incident beam unit vector
                            CUDAREAL cos2theta = _incident.dot(_diffracted);
                            CUDAREAL cos2theta_sqr = cos2theta*cos2theta;
                            CUDAREAL sin2theta_sqr = 1-cos2theta_sqr;

                            CUDAREAL cos2psi=0;
                            if(kahn_factor != 0.0){
                                // cross product to get "vertical" axis that is orthogonal to the cannonical "polarization"
                                KOKKOS_VEC3 B_in = polarization_axis.cross(_incident);
                                // cross product with incident beam to get E-vector direction
                                KOKKOS_VEC3 E_in = _incident.cross(B_in);
                                // get components of diffracted ray projected onto the E-B plane
                                CUDAREAL _kEi = _diffracted.dot(E_in);
                                CUDAREAL _kBi = _diffracted.dot(B_in);
                                // compute the angle of the diffracted ray projected onto the incident E-B plane
                                // calculate cos(2 * atan2(_kBi, _kEi))
                                if (_kEi!=0) {
                                    CUDAREAL ratio = _kBi / _kEi;
                                    cos2psi = (1 - ratio*ratio) / (1 + ratio*ratio);
                                } else {
                                    cos2psi = -1;
                                }
                            }
                            // correction for polarized incident beam
                            polar_for_Fhkl_grad = 0.5*(1.0 + cos2theta_sqr - kahn_factor*cos2psi*sin2theta_sqr);
                        }
                        KOKKOS_VEC3 _scattering = (_diffracted - _incident) / _lambda;

                        KOKKOS_VEC3 q_vec = _scattering * 1e-10;

                        // TODO rename
                        CUDAREAL texture_scale = _capture_fraction * _omega_pixel * sI;

                        for (int _mos_tic = 0; _mos_tic < mosaic_domains; ++_mos_tic) {
                            const KOKKOS_MAT3 UBO = Amatrices(_mos_tic);

                            KOKKOS_VEC3 H_vec = UBO * q_vec;
                            CUDAREAL _h = H_vec[0];
                            CUDAREAL _k = H_vec[1];
                            CUDAREAL _l = H_vec[2];

                            int _h0 = ceil(_h - 0.5);
                            int _k0 = ceil(_k - 0.5);
                            int _l0 = ceil(_l - 0.5);

                            KOKKOS_VEC3 H0(_h0, _k0, _l0);

                            KOKKOS_VEC3 delta_H = H_vec - H0;
                            KOKKOS_VEC3 V = _NABC * delta_H;
                            CUDAREAL _hrad_sqr = V.length_sqr();
                            CUDAREAL exparg = _hrad_sqr * C / 2;
                            CUDAREAL I0 = 0;

                            if (exparg < 35)
                                if (no_Nabc_scale)
                                    I0 = ::Kokkos::exp(-2 * exparg);
                                else
                                    I0 = (NABC_det_sq) *
                                            ::Kokkos::exp(-2 * exparg);

                            // are we doing diffuse scattering
                            CUDAREAL step_diffuse_param[6] = {0, 0, 0, 0, 0, 0};
                            if (use_diffuse) {
                                calc_diffuse_at_hkl(H_vec,H0,dHH,h_min,k_min,l_min,h_max,k_max,l_max,h_range,k_range,l_range,Ainv,FhklLinear,num_laue_mats,laue_mats,anisoG_local,dG_trace,anisoG_determ,anisoU_local,dG_dgam,(refine_flag & REFINE_DIFFUSE)>0,&I0,step_diffuse_param);
                            } // end s_use_diffuse outer

                            CUDAREAL _F_cell = default_F;
                            CUDAREAL _F_cell2 = 0;
                            int i_hklasu=0;

                            if ((_h0 <= h_max) && (_h0 >= h_min) &&
                                (_k0 <= k_max) && (_k0 >= k_min) &&
                                (_l0 <= l_max) && (_l0 >= l_min)) {
                                int Fhkl_linear_index = (_h0 - h_min) * k_range * l_range +
                                                        (_k0 - k_min) * l_range + (_l0 - l_min);
                                //_F_cell = __ldg(&FhklLinear[Fhkl_linear_index]);
                                _F_cell = FhklLinear(Fhkl_linear_index);
                                // if (complex_miller) _F_cell2 =
                                // __ldg(&Fhkl2Linear[Fhkl_linear_index]);
                                if (complex_miller)
                                    _F_cell2 = Fhkl2Linear(Fhkl_linear_index);
                                if (Fhkl_have_scale_factors)
                                    i_hklasu = FhklLinear_ASUid(Fhkl_linear_index);
                            }

                            CUDAREAL c_deriv_Fcell = 0;
                            CUDAREAL d_deriv_Fcell = 0;
                            if (complex_miller) {
                                CUDAREAL c_deriv_Fcell_real = 0;
                                CUDAREAL c_deriv_Fcell_imag = 0;
                                CUDAREAL d_deriv_Fcell_real = 0;
                                CUDAREAL d_deriv_Fcell_imag = 0;
                                if (num_atoms > 0) {
                                    CUDAREAL S_2 = (q_vec[0] * q_vec[0] +
                                                    q_vec[1] * q_vec[1] +
                                                    q_vec[2] * q_vec[2]);

                                    // fp is always followed by the fdp value
                                    CUDAREAL val_fp = fpfdp(2 * _source);
                                    CUDAREAL val_fdp = fpfdp(2 * _source + 1);

                                    CUDAREAL c_deriv_prime = 0;
                                    CUDAREAL c_deriv_dblprime = 0;
                                    CUDAREAL d_deriv_prime = 0;
                                    CUDAREAL d_deriv_dblprime = 0;
                                    if (refine_flag & REFINE_FP_FDP) {
                                        //   currently only supports two parameter model
                                        int d_idx = 2 * _source;
                                        c_deriv_prime = fpfdp_derivs(d_idx);
                                        c_deriv_dblprime = fpfdp_derivs(d_idx + 1);
                                        d_deriv_prime = fpfdp_derivs(d_idx + 2 * sources);
                                        d_deriv_dblprime =
                                            fpfdp_derivs(d_idx + 1 + 2 * sources);
                                    }

                                    for (int i_atom = 0; i_atom < num_atoms; i_atom++) {
                                        // fractional atomic coordinates
                                        CUDAREAL atom_x = atom_data(i_atom * 5);
                                        CUDAREAL atom_y = atom_data(i_atom * 5 + 1);
                                        CUDAREAL atom_z = atom_data(i_atom * 5 + 2);
                                        CUDAREAL B = atom_data(i_atom * 5 + 3);  // B factor
                                        B = ::Kokkos::exp(
                                            -B * S_2 / 4.0);  // TODO: speed me up?
                                        CUDAREAL occ = atom_data(i_atom * 5 + 4);  // occupancy
                                        CUDAREAL r_dot_h =
                                            _h0 * atom_x + _k0 * atom_y + _l0 * atom_z;
                                        CUDAREAL phase = 2 * M_PI * r_dot_h;
                                        CUDAREAL s_rdoth = ::Kokkos::sin(phase);
                                        CUDAREAL c_rdoth = ::Kokkos::cos(phase);
                                        CUDAREAL Bocc = B * occ;
                                        CUDAREAL BC = B * c_rdoth;
                                        CUDAREAL BS = B * s_rdoth;
                                        CUDAREAL real_part = BC * val_fp - BS * val_fdp;
                                        CUDAREAL imag_part = BS * val_fp + BC * val_fdp;
                                        _F_cell += real_part;
                                        _F_cell2 += imag_part;
                                        if (refine_flag & REFINE_FP_FDP) {
                                            c_deriv_Fcell_real +=
                                                BC * c_deriv_prime - BS * c_deriv_dblprime;
                                            c_deriv_Fcell_imag +=
                                                BS * c_deriv_prime + BC * c_deriv_dblprime;

                                            d_deriv_Fcell_real +=
                                                BC * d_deriv_prime - BS * d_deriv_dblprime;
                                            d_deriv_Fcell_imag +=
                                                BS * d_deriv_prime + BC * d_deriv_dblprime;
                                        }
                                    }
                                }
                                CUDAREAL Freal = _F_cell;
                                CUDAREAL Fimag = _F_cell2;
                                _F_cell =
                                    ::Kokkos::sqrt(Freal * Freal + Fimag * Fimag);
                                if (refine_flag & REFINE_FP_FDP) {
                                    c_deriv_Fcell =
                                        Freal * c_deriv_Fcell_real + Fimag * c_deriv_Fcell_imag;
                                    d_deriv_Fcell =
                                        Freal * d_deriv_Fcell_real + Fimag * d_deriv_Fcell_imag;
                                }
                            }
                            if (!oversample_omega && ! Fhkl_gradient_mode)
                                _omega_pixel = 1;

                            CUDAREAL _I_cell = _F_cell;
                            if (!(refine_flag & REFINE_ICELL))
                                _I_cell *= _F_cell;
                            CUDAREAL hkl=1;
                            int Fhkl_channel=0;
                            if (! Fhkl_channels_empty)
                                Fhkl_channel = Fhkl_channels(_source);
                            if (Fhkl_have_scale_factors)
                                hkl = Fhkl_scale(i_hklasu + Fhkl_channel*Num_ASU);
                            if (Fhkl_gradient_mode){
                                CUDAREAL Fhkl_deriv_scale = overall_scale*polar_for_Fhkl_grad;
                                CUDAREAL I_noFcell=texture_scale*I0;
                                CUDAREAL dfhkl = I_noFcell*_I_cell * Fhkl_deriv_scale;
                                CUDAREAL grad_incr = dfhkl*Fhkl_deriv_coef;
                                int fhkl_grad_idx=i_hklasu + Fhkl_channel*Num_ASU;

                                if (Fhkl_errors_mode){
                                    // here we hi-kack the Fhkl_scale_deriv array, if computing errors, in order to store the hessian terms
                                    // if we are getting the hessian terms, we no longer need the  gradients (e.g. by this point we are done refininig)
                                    CUDAREAL hessian_incr = Fhkl_hessian_coef*dfhkl*dfhkl;
                                    ::Kokkos::atomic_add(&Fhkl_scale_deriv(fhkl_grad_idx), hessian_incr);
                                }
                                else{
                                    ::Kokkos::atomic_add(&Fhkl_scale_deriv(fhkl_grad_idx), grad_incr);
                                }
                                continue;
                            }

                            CUDAREAL _I_total = hkl*_I_cell *I0;
                            CUDAREAL Iincrement = _I_total * texture_scale;
                            _I += Iincrement;
                            if (save_wavelenimage)
                                Ilambda += Iincrement * lambda_ang;

                            if (refine_flag & REFINE_DIFFUSE) {
                                CUDAREAL step_scale = texture_scale * _F_cell * _F_cell;
                                for (int i_diff = 0; i_diff < 6; i_diff++) {
                                    dI.diffuse[i_diff] +=
                                        step_scale * step_diffuse_param[i_diff];
                                }
                            }

                            //*************************************************
                            // START REFINEMENT

                            if (refine_flag & REFINE_FP_FDP) {
                                CUDAREAL I_noFcell = texture_scale * I0;
                                dI.fp_fdp[0] += 2 * I_noFcell * (c_deriv_Fcell);
                                dI.fp_fdp[1] += 2 * I_noFcell * (d_deriv_Fcell);
                            }

                            if (verbose > 3)
                                printf(
                                    "hkl= %f %f %f  hkl1= %d %d %d  Fcell=%f\n", _h, _k, _l,
                                    _h0, _k0, _l0, _F_cell);

                            KOKKOS_MAT3 UBOt;
                             if (refine_flag & (REFINE_UMAT | REFINE_ETA)) {
                                UBOt = Amat_init;
                            }
                            if (refine_flag & REFINE_UMAT1) {
                                const KOKKOS_VEC3 dV = UMATS_prime(_mos_tic, 0) * q_vec;
                                const CUDAREAL V_dot_dV = V.dot(dV);
                                const CUDAREAL value = -two_C * V_dot_dV * Iincrement;
                                CUDAREAL value2 = 0;
                                if (compute_curvatures) {
                                    const CUDAREAL dV_dot_dV = dV.length_sqr();
                                    const CUDAREAL dV2_dot_V = V.dot(UMATS_dbl_prime(_mos_tic, 0)*q_vec);
                                    value2 = two_C * (two_C * V_dot_dV * V_dot_dV - dV2_dot_V - dV_dot_dV) * Iincrement;
                                }
                                dI.rot[0] += value;
                                dI2.rot[0] += value2;
                            }
                            if (refine_flag & REFINE_UMAT2) {
                                KOKKOS_VEC3 dV = UMATS_prime(_mos_tic, 1) * q_vec;
                                CUDAREAL V_dot_dV = V.dot(dV);
                                CUDAREAL value = -two_C * V_dot_dV * Iincrement;

                                CUDAREAL value2 = 0;
                                if (compute_curvatures) {
                                    const CUDAREAL dV_dot_dV = dV.length_sqr();
                                    CUDAREAL dV2_dot_V = V.dot(UMATS_dbl_prime(_mos_tic, 1)*q_vec);
                                    value2 = two_C * (two_C * V_dot_dV * V_dot_dV - dV2_dot_V - dV_dot_dV) * Iincrement;
                                }
                                dI.rot[1] += value;
                                dI2.rot[1] += value2;
                            }
                            if (refine_flag & REFINE_UMAT3) {
                                KOKKOS_VEC3 dV = UMATS_prime(_mos_tic, 2) * q_vec;
                                CUDAREAL V_dot_dV = V.dot(dV);
                                CUDAREAL value = -two_C * V_dot_dV * Iincrement;

                                CUDAREAL value2 = 0;
                                if (compute_curvatures) {
                                    const CUDAREAL dV_dot_dV = dV.length_sqr();
                                    CUDAREAL dV2_dot_V = V.dot(UMATS_dbl_prime(_mos_tic, 2)*q_vec);
                                    value2 = two_C * (two_C * V_dot_dV * V_dot_dV - dV2_dot_V - dV_dot_dV) * Iincrement;
                                }
                                dI.rot[2] += value;
                                dI2.rot[2] += value2;
                            }
                            // Checkpoint for unit cell derivatives
                            for (int i_uc = 0; i_uc < 6; i_uc++) {
                                if (refine_flag & (REFINE_BMAT1 << i_uc)) {
                                    KOKKOS_VEC3 dV = BMATS_prime(_mos_tic, i_uc) * q_vec;
                                    CUDAREAL V_dot_dV = V.dot(dV);
                                    CUDAREAL value = -two_C * V_dot_dV * Iincrement;
                                    CUDAREAL value2 = 0;
                                    if (compute_curvatures) {
                                        const CUDAREAL dV_dot_dV = dV.length_sqr();
                                        CUDAREAL dV2_dot_V = V.dot(BMATS_dbl_prime(_mos_tic, i_uc)*q_vec);
                                        value2 = two_C * (two_C * V_dot_dV * V_dot_dV - dV2_dot_V - dV_dot_dV) * Iincrement;
                                    }
                                    dI.ucell[i_uc] += value;
                                    dI2.ucell[i_uc] += value2;
                                }
                            }  // end ucell deriv

                            // Checkpoint for Ncells manager
                            if (refine_flag & REFINE_NCELLS1) {
                                int num_ncell_deriv = 1;
                                if (!isotropic_ncells)
                                    num_ncell_deriv = 3;
                                for (int i_nc = 0; i_nc < num_ncell_deriv; i_nc++) {
                                    KOKKOS_MAT3 dN;
                                    dN(i_nc, i_nc) = 1;
                                    if (num_ncell_deriv == 1) {
                                        dN(0, 0) = 1;
                                        dN(1, 1) = 1;
                                        dN(2, 2) = 1;
                                    }
                                    CUDAREAL N_i = _NABC(i_nc, i_nc);
                                    KOKKOS_VEC3 dV_dN = dN.dot(delta_H);
                                    // TODO speedops: precompute these, store shared var
                                    // _NABC.inverse
                                    CUDAREAL determ_deriv = (_NABC.inverse().dot(dN)).trace();
                                    CUDAREAL deriv_coef = determ_deriv - C * (dV_dN.dot(V));
                                    CUDAREAL value = 2 * Iincrement * deriv_coef;
                                    CUDAREAL value2 = 0;
                                    if (compute_curvatures) {
                                        value2 = (-1 / N_i / N_i - C * (dV_dN.dot(dV_dN))) * 2 *
                                                    Iincrement;
                                        value2 += deriv_coef * 2 * value;
                                    }
                                    dI.Ncells[i_nc] += value;
                                    dI2.Ncells[i_nc] += value2;
                                }
                            }  // end Ncells manager deriv

                            if (refine_flag & REFINE_NCELLS_DEF) {
                                for (int i_nc = 3; i_nc < 6; i_nc++) {
                                    KOKKOS_MAT3 dN;
                                    if (i_nc == 3)
                                        dN = KOKKOS_MAT3{0, 1, 0, 1, 0, 0, 0, 0, 0};
                                    else if (i_nc == 4)
                                        dN = KOKKOS_MAT3{0, 0, 0, 0, 0, 1, 0, 1, 0};
                                    else
                                        dN = KOKKOS_MAT3{0, 0, 1, 0, 0, 0, 1, 0, 0};
                                    KOKKOS_VEC3 dV_dN = dN.dot(delta_H);
                                    // TODO speedops: precompute these
                                    CUDAREAL determ_deriv = (_NABC.inverse().dot(dN)).trace();
                                    CUDAREAL deriv_coef = determ_deriv - C * (dV_dN.dot(V));
                                    CUDAREAL value = 2 * Iincrement * deriv_coef;
                                    dI.Ncells[i_nc] += value;
                                    CUDAREAL value2 = 0;
                                    if (compute_curvatures) {
                                        value2 = deriv_coef * value;
                                        value2 += -2 * C * Iincrement * (dV_dN.dot(dV_dN));
                                        dI2.Ncells[i_nc] += value2;
                                    }
                                }
                            }

                            // Checkpoint for Origin manager
                            for (int i_pan_orig = 0; i_pan_orig < 3; i_pan_orig++) {
                                if (refine_flag & (REFINE_PANEL_ORIGIN1 << i_pan_orig)) {
                                    CUDAREAL per_k = _airpath_r;
                                    CUDAREAL per_k3 = pow(per_k, 3.);
                                    CUDAREAL per_k5 = pow(per_k, 5.);

                                    KOKKOS_MAT3 M = -two_C * (_NABC.dot(UBO)) / lambda_ang;
                                    KOKKOS_VEC3 dk;
                                    if (i_pan_orig == 0)
                                        dk = KOKKOS_VEC3{0, 0, 1};
                                    else if (i_pan_orig == 1)
                                        dk = KOKKOS_VEC3{1, 0, 0};
                                    else
                                        dk = KOKKOS_VEC3{0, 1, 0};

                                    CUDAREAL G = dk.dot(_pixel_pos);
                                    CUDAREAL pix2 = subpixel_size * subpixel_size;
                                    KOKKOS_VEC3 dk_hat = -per_k3 * G * _pixel_pos + per_k * dk;
                                    CUDAREAL coef = (M.dot(dk_hat)).dot(V);
                                    CUDAREAL coef2 =
                                        -3 * pix2 * per_k5 * G * (_o_vec.dot(_pixel_pos));
                                    coef2 += pix2 * per_k3 * (_o_vec.dot(dk));
                                    CUDAREAL value =
                                        coef * Iincrement + coef2 * Iincrement / _omega_pixel;

                                    dI.pan_orig[i_pan_orig] += value;
                                    dI2.pan_orig[i_pan_orig] += 0;

                                }  // end origin manager deriv
                            }

                            for (int i_pan_rot = 0; i_pan_rot < 3; i_pan_rot++) {
                                if (refine_flag & (REFINE_PANEL_ROT1 << i_pan_rot)) {
                                    CUDAREAL per_k = _airpath_r;
                                    CUDAREAL per_k3 = pow(per_k, 3.);
                                    CUDAREAL per_k5 = pow(per_k, 5.);
                                    KOKKOS_MAT3 M = -two_C * (_NABC.dot(UBO)) / lambda_ang;
                                    KOKKOS_VEC3 dk = _Fdet * (dF_vecs(_pid * 3 + i_pan_rot)) +
                                                _Sdet * (dS_vecs(_pid * 3 + i_pan_rot));
                                    CUDAREAL G = dk.dot(_pixel_pos);
                                    CUDAREAL pix2 = subpixel_size * subpixel_size;
                                    KOKKOS_VEC3 dk_hat = -per_k3 * G * _pixel_pos + per_k * dk;
                                    CUDAREAL coef = (M.dot(dk_hat)).dot(V);
                                    CUDAREAL coef2 =
                                        -3 * pix2 * per_k5 * G * (_o_vec.dot(_pixel_pos));
                                    coef2 += pix2 * per_k3 * (_o_vec.dot(dk));
                                    CUDAREAL value =
                                        coef * Iincrement + coef2 * Iincrement / _omega_pixel;

                                    dI.pan_rot[i_pan_rot] += value;
                                    dI2.pan_rot[i_pan_rot] += 0;
                                }
                            }

                            // checkpoint for Fcell manager
                            if (refine_flag & REFINE_FCELL) {
                                CUDAREAL value;
                                if (refine_flag & REFINE_ICELL)
                                    value = I0 * texture_scale;
                                else
                                    value = 2 * I0 * _F_cell *
                                            texture_scale;  // Iincrement/_F_cell ;
                                CUDAREAL value2 = 0;
                                if (compute_curvatures) {
                                    //    NOTE if _Fcell >0
                                    value2 = 2 * I0 * texture_scale;
                                }
                                // if (fcell_idx >=0 && fcell_idx <=2){
                                if (use_nominal_hkl) {
                                    if (_h0 == nom_h && _k0 == nom_k && _l0 == nom_l) {
                                        dI.fcell += value;
                                        dI2.fcell += value2;
                                    }
                                } else {
                                    dI.fcell += value;
                                    dI2.fcell += value2;
                                }
                            }  // end of fcell man deriv

                            // checkpoint for eta manager
                            if (refine_flag & REFINE_ETA) {
                                for (int i_eta = 0; i_eta < 3; i_eta++) {
                                    if (i_eta > 0 && !aniso_eta)
                                        continue;
                                    int mtic2 = _mos_tic + i_eta * mosaic_domains;
                                    KOKKOS_VEC3 DeltaH_deriv = (UMATS_RXYZ_prime(mtic2).dot(UBOt))
                                                            .transpose()
                                                            .dot(q_vec);
                                    // vector V is _Nabc*Delta_H
                                    KOKKOS_VEC3 dV = _NABC.dot(DeltaH_deriv);
                                    CUDAREAL V_dot_dV = V.dot(dV);
                                    CUDAREAL Iprime = -two_C * (V_dot_dV)*Iincrement;
                                    dI.eta[i_eta] += Iprime;
                                    CUDAREAL Idbl_prime = 0;
                                    if (compute_curvatures) {
                                        KOKKOS_VEC3 DeltaH_second_deriv =
                                            (UMATS_RXYZ_dbl_prime(mtic2).dot(UBOt))
                                                .transpose()
                                                .dot(q_vec);
                                        KOKKOS_VEC3 dV2 = _NABC.dot(DeltaH_second_deriv);
                                        Idbl_prime =
                                            -two_C * (dV.dot(dV) + V.dot(dV2)) * Iincrement;
                                        Idbl_prime += -two_C * (V_dot_dV)*Iprime;
                                    }
                                    dI2.eta[i_eta] += Idbl_prime;
                                }
                            }  // end of eta man deriv

                            // checkpoint for lambda manager
                            for (int i_lam = 0; i_lam < 2; i_lam++) {
                                if (refine_flag & (REFINE_LAMBDA << i_lam)) {
                                    CUDAREAL NH_dot_V = (_NABC.dot(H_vec)).dot(V);
                                    CUDAREAL dg_dlambda;
                                    if (i_lam == 0)
                                        dg_dlambda = 1;
                                    else  // i_lam==1
                                        dg_dlambda = lambda_ang;
                                    CUDAREAL coef =
                                        NH_dot_V * two_C * (dg_dlambda) / lambda_ang;
                                    CUDAREAL value = coef * Iincrement;
                                    CUDAREAL value2 = 0;
                                    dI.lambda[i_lam] += value;
                                    dI2.lambda[i_lam] += value2;
                                }
                            }
                            // end of lambda deriv
                            if (printout) {
                                if (_subS == 0 && _subF == 0 && _thick_tic == 0 &&
                                    _source == 0 && _mos_tic == 0) {
                                    if ((_fpixel == printout_fpixel &&
                                            _spixel == printout_spixel) ||
                                        printout_fpixel < 0) {
                                        printf("%4d %4d :  lambda = %g\n", _fpixel, _spixel, _lambda);
                                        printf(
                                            "at %g %g %g\n", _pixel_pos[0], _pixel_pos[1],
                                            _pixel_pos[2]);
                                        printf("Fdet= %g; Sdet= %g ; Odet= %g\n", _Fdet, _Sdet, _Odet);
                                        printf(
                                            "PIX0: %f %f %f\n", pix0_vectors(pid_x),
                                            pix0_vectors(pid_y), pix0_vectors(pid_z));
                                        printf(
                                            "F: %f %f %f\n", fdet_vectors(pid_x),
                                            fdet_vectors(pid_y), fdet_vectors(pid_z));
                                        printf(
                                            "S: %f %f %f\n", sdet_vectors(pid_x),
                                            sdet_vectors(pid_y), sdet_vectors(pid_z));
                                        printf(
                                            "O: %f %f %f\n", odet_vectors(pid_x),
                                            odet_vectors(pid_y), odet_vectors(pid_z));
                                        printf("pid_x=%d, pid_y=%d; pid_z=%d\n", pid_x, pid_y, pid_z);
                                        printf(
                                            "QVECTOR: %f %f %f\n", q_vec[0], q_vec[1], q_vec[2]);
                                        printf("omega   %15.10g\n", _omega_pixel);
                                        printf(
                                            "Incident: %g %g %g\n",
                                            _incident[0], _incident[1], _incident[2]);

                                        KOKKOS_MAT3 UU = UMATS_RXYZ(_mos_tic);
                                        printf(
                                            "UMAT_RXYZ :\n%f  %f  %f\n%f  %f  %f\n%f  %f  %f\n",
                                            UU(0, 0), UU(0, 1), UU(0, 2), UU(1, 0), UU(1, 1),
                                            UU(1, 2), UU(2, 0), UU(2, 1), UU(2, 2));
                                        UU = Bmat_realspace;
                                        printf(
                                            "Bmat_realspace :\n%f  %f  %f\n%f  %f  %f\n%f  %f  %f\n",
                                            UU(0, 0), UU(0, 1), UU(0, 2), UU(1, 0), UU(1, 1),
                                            UU(1, 2), UU(2, 0), UU(2, 1), UU(2, 2));
                                        UU = UBO;
                                        printf(
                                            "UBO :\n%f  %f  %f\n%f  %f  %f\n%f  %f  %f\n",
                                            UU(0, 0), UU(0, 1), UU(0, 2), UU(1, 0), UU(1, 1),
                                            UU(1, 2), UU(2, 0), UU(2, 1), UU(2, 2));

                                        UU = UBOt;
                                        printf(
                                            "UBOt :\n%f  %f  %f\n%f  %f  %f\n%f  %f  %f\n",
                                            UU(0, 0), UU(0, 1), UU(0, 2), UU(1, 0), UU(1, 1),
                                            UU(1, 2), UU(2, 0), UU(2, 1), UU(2, 2));

                                        // UU = UmosRxRyRzU;
                                        // printf(
                                        //     "UmosRxRyRzU :\n%f  %f  %f\n%f  %f  %f\n%f  %f  %f\n",
                                        //     UU(0, 0), UU(0, 1), UU(0, 2), UU(1, 0), UU(1, 1),
                                        //     UU(1, 2), UU(2, 0), UU(2, 1), UU(2, 2));
                                        // KOKKOS_VEC3 AA = delta_H_prime;
                                        // printf(
                                        //     "delta_H_prime :\n%f  %f  %f\n", AA[0], AA[1],
                                        //     AA[2]);
                                        printf("Iincrement: %f\n", Iincrement);
                                        printf(
                                            "hkl= %f %f %f  hkl0= %d %d %d\n", _h, _k, _l, _h0,
                                            _k0, _l0);
                                        printf(
                                            " F_cell=%g  F_cell2=%g I_latt=%g   I = %g\n",
                                            _F_cell, _F_cell2, I0, _I);
                                        printf("I/steps %15.10g\n", _I / Nsteps);
                                        // printf("Ilatt diffuse %15.10g\n", I_latt_diffuse);
                                        printf("default_F= %f\n", default_F);
                                        if (complex_miller)
                                            printf("COMPLEX MILLER!\n");
                                        if (no_Nabc_scale)
                                            printf("No Nabc scale!\n");
                                    }
                                }
                            } // end of printout if

                        } // end of mos_tic loop
                    } // end of source loop
                } // end of thick step loop
            } // end of fpos loop
        } // end of spos loop
        floatimage(pixIdx) = _I;
        if (save_wavelenimage)
            wavelenimage(pixIdx) = Ilambda / _I;
    }); // end pixIdx loop

    if (Fhkl_gradient_mode)
        return;

    Kokkos::parallel_for(
        "deriv_image_increment", Npix_to_model, KOKKOS_LAMBDA(const int& pixIdx) {

        int _pid = panels_fasts_slows(pixIdx * 3);
        int _fpixel = panels_fasts_slows(pixIdx * 3 + 1);
        int _spixel = panels_fasts_slows(pixIdx * 3 + 2);

        CUDAREAL _Fdet_ave = pixel_size * _fpixel + pixel_size / 2.0;
        CUDAREAL _Sdet_ave = pixel_size * _spixel + pixel_size / 2.0;
        CUDAREAL _Odet_ave = 0;  // Odet;
        // TODO maybe make this more general for thick detectors?

        KOKKOS_VEC3 _pixel_pos_ave(0, 0, 0);
        int pid_x = _pid * 3;
        int pid_y = _pid * 3 + 1;
        int pid_z = _pid * 3 + 2;

        CUDAREAL fx = fdet_vectors(pid_x);
        CUDAREAL fy = fdet_vectors(pid_y);
        CUDAREAL fz = fdet_vectors(pid_z);

        CUDAREAL sx = sdet_vectors(pid_x);
        CUDAREAL sy = sdet_vectors(pid_y);
        CUDAREAL sz = sdet_vectors(pid_z);

        CUDAREAL ox = odet_vectors(pid_x);
        CUDAREAL oy = odet_vectors(pid_y);
        CUDAREAL oz = odet_vectors(pid_z);

        CUDAREAL px = pix0_vectors(pid_x);
        CUDAREAL py = pix0_vectors(pid_y);
        CUDAREAL pz = pix0_vectors(pid_z);

        _pixel_pos_ave[0] = _Fdet_ave * fx + _Sdet_ave * sx + _Odet_ave * ox + px;
        _pixel_pos_ave[1] = _Fdet_ave * fy + _Sdet_ave * sy + _Odet_ave * oy + py;
        _pixel_pos_ave[2] = _Fdet_ave * fz + _Sdet_ave * sz + _Odet_ave * oz + pz;

        CUDAREAL close_distance = close_distances(_pid);

        CUDAREAL _airpath_ave_r = 1 / _pixel_pos_ave.length();
        KOKKOS_VEC3 _diffracted_ave = _pixel_pos_ave.get_unit_vector();
        CUDAREAL _omega_pixel_ave = pixel_size * pixel_size * _airpath_ave_r * _airpath_ave_r *
                                    close_distance * _airpath_ave_r;

        CUDAREAL _polar = 1;
        if (!nopolar) {
            KOKKOS_VEC3 _incident(-source_X(0), -source_Y(0), -source_Z(0));
            _incident.normalize();
            // component of diffracted unit vector along _incident beam unit vector
            CUDAREAL cos2theta = _incident.dot(_diffracted_ave);
            CUDAREAL cos2theta_sqr = cos2theta * cos2theta;
            CUDAREAL sin2theta_sqr = 1 - cos2theta_sqr;

            CUDAREAL cos2psi = 0;
            if (kahn_factor != 0.0) {
                // cross product to get "vertical" axis that is orthogonal to the cannonical
                // "polarization"
                KOKKOS_VEC3 B_in = polarization_axis.cross(_incident);
                // cross product with _incident beam to get E-vector direction
                KOKKOS_VEC3 E_in = _incident.cross(B_in);
                // get components of diffracted ray projected onto the E-B plane
                CUDAREAL _kEi = _diffracted_ave.dot(E_in);
                CUDAREAL _kBi = _diffracted_ave.dot(B_in);
                // compute the angle of the diffracted ray projected onto the incident E-B plane
                // calculate cos(2 * atan2(_kBi, _kEi))
                if (_kEi!=0) {
                    CUDAREAL ratio = _kBi / _kEi;
                    cos2psi = (1 - ratio*ratio) / (1 + ratio*ratio);
                } else {
                    cos2psi = -1;
                }
            }
            // correction for polarized _incident beam
            _polar = 0.5 * (1.0 + cos2theta_sqr - kahn_factor * cos2psi * sin2theta_sqr);
        }

        CUDAREAL _om = 1;
        if (!oversample_omega)
            _om = _omega_pixel_ave;
        // final scale term to being everything to photon number units
        CUDAREAL _scale_term = _polar * _om * overall_scale;
        floatimage(pixIdx) *= _scale_term;

        auto& dI = manager_dI(pixIdx);
        auto& dI2 = manager_dI2(pixIdx);

        // udpate the rotation derivative images*
        for (int i_rot = 0; i_rot < 3; i_rot++) {
            if (refine_flag & (REFINE_UMAT1 << i_rot)) {
                CUDAREAL value = _scale_term * dI.rot[i_rot];
                CUDAREAL value2 = _scale_term * dI2.rot[i_rot];
                int idx = i_rot * Npix_to_model + pixIdx;
                d_Umat_images(idx) = value;
                d2_Umat_images(idx) = value2;
            }
        }  // end rot deriv image increment

        // update the ucell derivative images
        for (int i_uc = 0; i_uc < 6; i_uc++) {
            if (refine_flag & (REFINE_BMAT1 << i_uc)) {
                CUDAREAL value = _scale_term * dI.ucell[i_uc];
                CUDAREAL value2 = _scale_term * dI2.ucell[i_uc];
                int idx = i_uc * Npix_to_model + pixIdx;
                d_Bmat_images(idx) = value;
                d2_Bmat_images(idx) = value2;
            }
        }  // end ucell deriv image increment

        // update the Ncells derivative image
        if (refine_flag & REFINE_NCELLS1) {
            CUDAREAL value = _scale_term * dI.Ncells[0];
            CUDAREAL value2 = _scale_term * dI2.Ncells[0];
            int idx = pixIdx;
            d_Ncells_images(idx) = value;
            d2_Ncells_images(idx) = value2;

            if (!isotropic_ncells) {
                value = _scale_term * dI.Ncells[1];
                value2 = _scale_term * dI2.Ncells[1];
                idx = Npix_to_model + pixIdx;
                d_Ncells_images(idx) = value;
                d2_Ncells_images(idx) = value2;

                value = _scale_term * dI.Ncells[2];
                value2 = _scale_term * dI2.Ncells[2];
                idx = Npix_to_model * 2 + pixIdx;
                d_Ncells_images(idx) = value;
                d2_Ncells_images(idx) = value2;
            }
        }  // end Ncells deriv image increment
        if (refine_flag & REFINE_NCELLS_DEF) {
            for (int i_nc = 3; i_nc < 6; i_nc++) {
                CUDAREAL value = _scale_term * dI.Ncells[i_nc];
                CUDAREAL value2 = _scale_term * dI2.Ncells[i_nc];
                int idx = i_nc * Npix_to_model + pixIdx;
                d_Ncells_images(idx) = value;
                d2_Ncells_images(idx) = value2;
            }
        }

        // update Fcell derivative image
        if (refine_flag & REFINE_FCELL) {
            CUDAREAL value = _scale_term * dI.fcell;
            CUDAREAL value2 = _scale_term * dI2.fcell;
            d_fcell_images(pixIdx) = value;
            d2_fcell_images(pixIdx) = value2;
        }  // end Fcell deriv image increment

        if (refine_flag & REFINE_FP_FDP) {
            // c derivative
            CUDAREAL value = _scale_term * dI.fp_fdp[0];
            d_fp_fdp_images(pixIdx) = value;
            // d derivative
            value = _scale_term * dI.fp_fdp[1];
            d_fp_fdp_images(Npix_to_model + pixIdx) = value;
        }
        if (refine_flag & REFINE_DIFFUSE) {
            for (int i_gam = 0; i_gam < 3; i_gam++) {
                CUDAREAL val = dI.diffuse[i_gam] * _scale_term;
                int img_idx = Npix_to_model * i_gam + pixIdx;
                d_diffuse_gamma_images(img_idx) = val;
            }
            for (int i_sig = 0; i_sig < 3; i_sig++) {
                CUDAREAL val = dI.diffuse[i_sig + 3] * _scale_term;
                int img_idx = Npix_to_model * i_sig + pixIdx;
                d_diffuse_sigma_images(img_idx) = val;
            }
        }

        // update eta derivative image
        if (refine_flag & REFINE_ETA) {
            for (int i_eta = 0; i_eta < 3; i_eta++) {
                if (i_eta > 0 && !aniso_eta)
                    continue;
                int idx = pixIdx + Npix_to_model * i_eta;
                CUDAREAL value = _scale_term * dI.eta[i_eta];
                CUDAREAL value2 = _scale_term * dI2.eta[i_eta];
                d_eta_images(idx) = value;
                d2_eta_images(idx) = value2;
            }
        }  // end eta deriv image increment

        // update the lambda derivative images
        for (int i_lam = 0; i_lam < 2; i_lam++) {
            if (refine_flag & (REFINE_LAMBDA1 << i_lam)) {
                CUDAREAL value = _scale_term * dI.lambda[i_lam];
                CUDAREAL value2 = _scale_term * dI2.lambda[i_lam];
                int idx = i_lam * Npix_to_model + pixIdx;
                d_lambda_images(idx) = value;
                // d2_lambda_images(idx) = value2;
            }
        }  // end lambda deriv image increment

        for (int i_pan_rot = 0; i_pan_rot < 3; i_pan_rot++) {
            if (refine_flag & (REFINE_PANEL_ROT1 << i_pan_rot)) {
                CUDAREAL value = _scale_term * dI.pan_rot[i_pan_rot];
                CUDAREAL value2 = _scale_term * dI2.pan_rot[i_pan_rot];
                int idx = i_pan_rot * Npix_to_model + pixIdx;
                d_panel_rot_images(idx) = value;
                // d2_panel_rot_images(idx) = value2;
            }
        }  // end panel rot deriv image increment

        for (int i_pan_orig = 0; i_pan_orig < 3; i_pan_orig++) {
            if (refine_flag & (REFINE_PANEL_ORIGIN1 << i_pan_orig)) {
                CUDAREAL value = _scale_term * dI.pan_orig[i_pan_orig];
                CUDAREAL value2 = _scale_term * dI2.pan_orig[i_pan_orig];
                int idx = i_pan_orig * Npix_to_model + pixIdx;
                d_panel_orig_images(idx) = value;
                // d2_panel_orig_images(idx) = value2;
            }
        }  // end panel orig deriv image increment
    });    // end pixIdx loop

}  // END of GPU kernel

//////////////////////////////////////////////////////////////////////////////////

template <
    bool printout,
    bool complex_miller,
    bool compute_curvatures,
    uint32_t refine_flag, 
    bool use_diffuse,
    bool save_wavelenimage,
    bool Fhkl_gradient_mode,
    bool Fhkl_errors_mode,
    bool using_trusted_mask,
    bool Fhkl_channels_empty,
    bool Fhkl_have_scale_factors>
void kokkos_sum_over_steps(
    int Npix_to_model,
    vector_uint_t panels_fasts_slows,
    vector_cudareal_t floatimage,
    vector_cudareal_t wavelenimage,
    vector_cudareal_t d_Umat_images,
    vector_cudareal_t d2_Umat_images,
    vector_cudareal_t d_Bmat_images,
    vector_cudareal_t d2_Bmat_images,
    vector_cudareal_t d_Ncells_images,
    vector_cudareal_t d2_Ncells_images,
    vector_cudareal_t d_fcell_images,
    vector_cudareal_t d2_fcell_images,
    vector_cudareal_t d_eta_images,
    vector_cudareal_t d2_eta_images,
    vector_cudareal_t d_lambda_images,
    vector_cudareal_t d2_lambda_images,
    vector_cudareal_t d_panel_rot_images,
    vector_cudareal_t d2_panel_rot_images,
    vector_cudareal_t d_panel_orig_images,
    vector_cudareal_t d2_panel_orig_images,
    vector_cudareal_t d_fp_fdp_images,
    vector_manager_t manager_dI,
    vector_manager_t manager_dI2,
    const int Nsteps,
    int printout_fpixel,
    int printout_spixel,
    /*bool printout,*/
    CUDAREAL default_F,
    int oversample,
    bool oversample_omega,
    CUDAREAL subpixel_size,
    CUDAREAL pixel_size,
    CUDAREAL detector_thickstep,
    CUDAREAL detector_thick,
    const vector_cudareal_t close_distances,
    CUDAREAL detector_attnlen,
    int detector_thicksteps,
    int sources,
    int phisteps,
    int mosaic_domains,
    bool use_lambda_coefficients,
    CUDAREAL lambda0,
    CUDAREAL lambda1,
    KOKKOS_MAT3 eig_U,
    KOKKOS_MAT3 eig_O,
    KOKKOS_MAT3 eig_B,
    KOKKOS_MAT3 RXYZ,
    vector_vec3_t dF_vecs,
    vector_vec3_t dS_vecs,
    const vector_mat3_t UMATS_RXYZ,
    vector_mat3_t UMATS_RXYZ_prime,
    vector_mat3_t UMATS_RXYZ_dbl_prime,
    vector_mat3_t RotMats,
    vector_mat3_t dRotMats,
    vector_mat3_t d2RotMats,
    vector_mat3_t UMATS,
    vector_mat3_t dB_mats,
    vector_mat3_t dB2_mats,
    vector_mat3_t Amatrices,
    const vector_cudareal_t source_X,
    const vector_cudareal_t source_Y,
    const vector_cudareal_t source_Z,
    const vector_cudareal_t source_lambda,
    const vector_cudareal_t source_I,
    CUDAREAL kahn_factor,
    CUDAREAL Na,
    CUDAREAL Nb,
    CUDAREAL Nc,
    CUDAREAL Nd,
    CUDAREAL Ne,
    CUDAREAL Nf,
    CUDAREAL phi0,
    CUDAREAL phistep,
    KOKKOS_VEC3 spindle_vec,
    KOKKOS_VEC3 polarization_axis,
    int h_range,
    int k_range,
    int l_range,
    int h_max,
    int h_min,
    int k_max,
    int k_min,
    int l_max,
    int l_min,
    CUDAREAL dmin,
    CUDAREAL fudge,
    /*bool complex_miller,*/
    int verbose,
    bool only_save_omega_kahn,
    bool isotropic_ncells,
    /*bool compute_curvatures,*/
    const vector_cudareal_t FhklLinear,
    const vector_cudareal_t Fhkl2Linear,
    /*const uint32_t refine_flag,*/
    // vector_bool_t refine_Bmat,
    // vector_bool_t refine_Ncells,
    // bool refine_Ncells_def,
    // vector_bool_t refine_panel_origin,
    // vector_bool_t refine_panel_rot,
    // bool refine_fcell,
    // vector_bool_t refine_lambda,
    // bool refine_eta,
    // vector_bool_t refine_Umat,
    const vector_cudareal_t fdet_vectors,
    const vector_cudareal_t sdet_vectors,
    const vector_cudareal_t odet_vectors,
    const vector_cudareal_t pix0_vectors,
    bool nopolar,
    bool point_pixel,
    CUDAREAL fluence,
    CUDAREAL r_e_sqr,
    CUDAREAL spot_scale,
    int Npanels,
    bool aniso_eta,
    bool no_Nabc_scale,
    const vector_cudareal_t fpfdp,
    const vector_cudareal_t fpfdp_derivs,
    const vector_cudareal_t atom_data,
    int num_atoms,
    // bool refine_fp_fdp,
    const vector_int_t nominal_hkl,
    bool use_nominal_hkl,
    KOKKOS_MAT3 anisoU,
    KOKKOS_MAT3 anisoG,
    /*bool use_diffuse,*/
    vector_cudareal_t d_diffuse_gamma_images,
    vector_cudareal_t d_diffuse_sigma_images,
    // bool refine_diffuse,
    bool gamma_miller_units,
    // bool refine_Icell,
    /*bool save_wavelenimage,*/
    int laue_group_num,
    int stencil_size,
    /*bool Fhkl_gradient_mode,*/
    /*bool Fhkl_errors_mode,*/
    /*bool using_trusted_mask,*/
    /*bool Fhkl_channels_empty,*/
    /*bool Fhkl_have_scale_factors,*/
    int Num_ASU,
    const vector_cudareal_t data_residual,
    const vector_cudareal_t data_variance,
    const vector_int_t data_freq,
    const vector_bool_t data_trusted,
    const vector_int_t FhklLinear_ASUid,
    const vector_int_t Fhkl_channels,
    const vector_cudareal_t Fhkl_scale,
    vector_cudareal_t Fhkl_scale_deriv) {  // BEGIN GPU kernel

    const KOKKOS_MAT3 Bmat_realspace = eig_B * 1e10;
    const KOKKOS_MAT3 eig_Otranspose = eig_O.transpose();
    const KOKKOS_MAT3 Amat_init = eig_U * Bmat_realspace * eig_Otranspose;
    const KOKKOS_MAT3 Ainv = eig_U*(Bmat_realspace.transpose().inverse())* (eig_O.inverse());
    const KOKKOS_MAT3 _NABC {Na, Nd, Nf, Nd, Nb, Ne, Nf, Ne, Nc};
    const double NABC_det = _NABC.determinant();  // TODO is this slow ?
    const double NABC_det_sq = NABC_det * NABC_det;
    const CUDAREAL C = 2 / 0.63 * fudge;
    const CUDAREAL two_C = 2 * C;
    KOKKOS_MAT3 anisoG_local;
    CUDAREAL anisoG_determ = 0;
    KOKKOS_MAT3 anisoU_local;
    vector_mat3_t laue_mats = vector_mat3_t("laue_mats", 24);
    vector_vec3_t dG_dgam = vector_vec3_t("dG_dgam", 3);
    vector_cudareal_t dG_trace = vector_cudareal_t("dG_trace", 3);
    int num_laue_mats = 0;
    int dhh = 0, dkk = 0, dll = 0;

    Kokkos::View<KOKKOS_MAT3*[3]> UMATS_prime("UMATS_prime", mosaic_domains);
    Kokkos::View<KOKKOS_MAT3*[3]> UMATS_dbl_prime("UMATS_dbl_prime", mosaic_domains);
    Kokkos::View<KOKKOS_MAT3*[6]> BMATS_prime("BMATS_prime", mosaic_domains);
    Kokkos::View<KOKKOS_MAT3*[6]> BMATS_dbl_prime("BMATS_dbl_prime", mosaic_domains);

    Kokkos::parallel_for("prepare_UMATS", mosaic_domains, KOKKOS_LAMBDA(const int& _mos_tic) {
        const KOKKOS_MAT3 UBOt = Amat_init;
        UMATS_prime(_mos_tic, 0) = _NABC * (UMATS(_mos_tic) * dRotMats(0) * RotMats(1) * RotMats(2) * UBOt).transpose();
        UMATS_prime(_mos_tic, 1) = _NABC * (UMATS(_mos_tic) * RotMats(0) * dRotMats(1) * RotMats(2) * UBOt).transpose();
        UMATS_prime(_mos_tic, 2) = _NABC * (UMATS(_mos_tic) * RotMats(0) * RotMats(1) * dRotMats(2) * UBOt).transpose();

        UMATS_dbl_prime(_mos_tic, 0) = _NABC * (UMATS(_mos_tic) * d2RotMats(0) * RotMats(1) * RotMats(2) * UBOt).transpose();
        UMATS_dbl_prime(_mos_tic, 1) = _NABC * (UMATS(_mos_tic) * RotMats(0) * d2RotMats(1) * RotMats(2) * UBOt).transpose();
        UMATS_dbl_prime(_mos_tic, 2) = _NABC * (UMATS(_mos_tic) * RotMats(0) * RotMats(1) * d2RotMats(2) * UBOt).transpose();

        for (int i_uc=0; i_uc<6; i_uc++) {
            BMATS_prime(_mos_tic, i_uc) = _NABC * (UMATS_RXYZ(_mos_tic) * eig_U * dB_mats(i_uc) * eig_O.transpose()).transpose();
            BMATS_dbl_prime(_mos_tic, i_uc) = _NABC * (UMATS_RXYZ(_mos_tic) * eig_U * dB2_mats(i_uc) * eig_O.transpose()).transpose();
        }
    });

    if (use_diffuse){
        anisoG_local = anisoG;
        anisoU_local = anisoU;

        if (gamma_miller_units){
            anisoG_local = anisoG_local * Bmat_realspace;
        }
        Kokkos::parallel_reduce("prepare diffuse mats", 1, KOKKOS_LAMBDA (const int& i, int& num_laue_mats_temp){
            num_laue_mats_temp = gen_laue_mats(laue_group_num, laue_mats);
            KOKKOS_MAT3 rotate_principal_axes;
            rotate_principal_axes << 0.70710678,  -0.70710678,  0., 0.70710678,  0.70710678,  0., 0.,  0., 1.;

            for ( int iL = 0; iL < num_laue_mats_temp; iL++ ){
                laue_mats(iL) = Ainv * laue_mats(iL) * rotate_principal_axes;
            }
            // printf("Bmat =");
            // for (int i=0; i<9; ++i) {
            //     printf(" %g", Bmat_realspace[i]);
            // }
            // printf("\n");
            const KOKKOS_MAT3 Ginv = anisoG_local.inverse();
            // printf("Ginv =");
            // for (int i=0; i<9; ++i) {
            //     printf(" %g", Ginv[i]);
            // }
            // printf("\n");
            const KOKKOS_MAT3 dG = Bmat_realspace * Ginv;
            // printf("dG   =");
            // for (int i=0; i<9; ++i) {
            //     printf(" %g", dG[i]);
            // }
            // printf("\n");
            for (int i_gam=0; i_gam<3; i_gam++){
                if (gamma_miller_units) {
                    dG_dgam(i_gam) = KOKKOS_VEC3(Bmat_realspace(i_gam, 0), Bmat_realspace(i_gam, 1), Bmat_realspace(i_gam, 2));
                } else {
                    dG_dgam(i_gam)[i_gam] = 1;
                }
                KOKKOS_MAT3 temp_dgam;
                temp_dgam(i_gam, 0) = dG_dgam(i_gam)[0];
                temp_dgam(i_gam, 1) = dG_dgam(i_gam)[1];
                temp_dgam(i_gam, 2) = dG_dgam(i_gam)[2];
                dG_trace(i_gam) = (Ginv*temp_dgam).trace();
                // printf("TRACE %g\n", dG_trace(i_gam));
                // printf("dgam =");
                // for (int i=0; i<9; ++i) {
                //     printf(" %g", temp_dgam[i]);
                // }
                // printf("\n");

                // dG(i_gam, i_gam);
            }
        }, num_laue_mats);
        anisoG_determ = anisoG_local.determinant();
        dhh = dkk = dll = stencil_size; // Limits of stencil for diffuse calc
    }
    const KOKKOS_VEC3 dHH (dhh, dkk, dll);

    const CUDAREAL overall_scale = r_e_sqr * spot_scale * fluence / Nsteps;

    const CUDAREAL detector_attnlen_r = (detector_attnlen>0) ? 1 / detector_attnlen : 0;

    Kokkos::parallel_for(
        "sum_over_steps", Npix_to_model, KOKKOS_LAMBDA(const int& pixIdx) {

        if (using_trusted_mask) {
            if (!data_trusted(pixIdx))
                return;
        }
        const int _pid = panels_fasts_slows(pixIdx * 3);
        const int _fpixel = panels_fasts_slows(pixIdx * 3 + 1);
        const int _spixel = panels_fasts_slows(pixIdx * 3 + 2);

        CUDAREAL Fhkl_deriv_coef=0;
        CUDAREAL Fhkl_hessian_coef=0;
        if (Fhkl_gradient_mode) {
            CUDAREAL u = data_residual(pixIdx);
            CUDAREAL one_by_v = 1/data_variance(pixIdx);
            CUDAREAL Gterm = 1 - 2*u - u*u*one_by_v;
            Fhkl_deriv_coef = 0.5 * Gterm*one_by_v / data_freq(pixIdx);
            if (Fhkl_errors_mode) {
                Fhkl_hessian_coef = -0.5*one_by_v*(one_by_v*Gterm - 2  - 2*u*one_by_v -u*u*one_by_v*one_by_v)/data_freq(pixIdx);
            }
        }

        // int fcell_idx=1;
        int nom_h = 0, nom_k = 0, nom_l = 0;
        if (use_nominal_hkl) {
            nom_h = nominal_hkl(pixIdx * 3);
            nom_k = nominal_hkl(pixIdx * 3 + 1);
            nom_l = nominal_hkl(pixIdx * 3 + 2);
        }
        CUDAREAL close_distance = close_distances(_pid);

        // reset photon count for this pixel
        double _I = 0;
        double Ilambda = 0;

        // reset derivative photon counts for the various parameters
        auto& dI = manager_dI(pixIdx);
        auto& dI2 = manager_dI2(pixIdx);
        dI.reset();
        dI2.reset();

        for (int _subS = 0; _subS < oversample; ++_subS) {
            for (int _subF = 0; _subF < oversample; ++_subF) {
                // absolute mm position on detector (relative to its origin)
                CUDAREAL _Fdet =
                    subpixel_size * (_fpixel * oversample + _subF) + subpixel_size / 2.0;
                CUDAREAL _Sdet =
                    subpixel_size * (_spixel * oversample + _subS) + subpixel_size / 2.0;

                // assume "distance" is to the front of the detector sensor layer
                int pid_x = _pid * 3;
                int pid_y = _pid * 3 + 1;
                int pid_z = _pid * 3 + 2;


                CUDAREAL fx = fdet_vectors(pid_x);
                CUDAREAL fy = fdet_vectors(pid_y);
                CUDAREAL fz = fdet_vectors(pid_z);
                CUDAREAL sx = sdet_vectors(pid_x);
                CUDAREAL sy = sdet_vectors(pid_y);
                CUDAREAL sz = sdet_vectors(pid_z);
                CUDAREAL ox = odet_vectors(pid_x);
                CUDAREAL oy = odet_vectors(pid_y);
                CUDAREAL oz = odet_vectors(pid_z);
                CUDAREAL px = pix0_vectors(pid_x);
                CUDAREAL py = pix0_vectors(pid_y);
                CUDAREAL pz = pix0_vectors(pid_z);
                KOKKOS_VEC3 _o_vec(ox, oy, oz);

                for (int _thick_tic = 0; _thick_tic < detector_thicksteps; ++_thick_tic) {

                    CUDAREAL _Odet = _thick_tic * detector_thickstep;

                    CUDAREAL pixposX = _Fdet * fx + _Sdet * sx + _Odet * ox + px;
                    CUDAREAL pixposY = _Fdet * fy + _Sdet * sy + _Odet * oy + py;
                    CUDAREAL pixposZ = _Fdet * fz + _Sdet * sz + _Odet * oz + pz;
                    KOKKOS_VEC3 _pixel_pos(pixposX, pixposY, pixposZ);

                    CUDAREAL _airpath_r = 1 / _pixel_pos.length();
                    KOKKOS_VEC3 _diffracted = _pixel_pos.get_unit_vector();

                    const CUDAREAL close_distance = close_distances(_pid);

                    // solid angle subtended by a pixel: (pix/airpath)^2*cos(2theta)
                    CUDAREAL _omega_pixel = pixel_size * pixel_size * _airpath_r * _airpath_r *
                                            close_distance * _airpath_r;

                    // option to turn off obliquity effect, inverse-square-law only
                    if (point_pixel)
                        _omega_pixel = _airpath_r * _airpath_r;

                    // now calculate detector thickness effects
                    CUDAREAL _capture_fraction = 1;

                    CUDAREAL previous_layer = 1.0;
                    if (detector_thick > 0.0 && detector_attnlen_r > 0.0) {
                        // inverse of effective thickness increase
                        KOKKOS_VEC3 _o_vec(ox, oy, oz);
                        CUDAREAL _parallax = _diffracted.dot(_o_vec);
                        CUDAREAL current_layer = ::Kokkos::exp(
                                                -(_thick_tic + 1) * detector_thickstep *
                                                detector_attnlen_r / _parallax);
                        _capture_fraction = previous_layer - current_layer;
                        previous_layer = current_layer;
                    }

                    for (int _source = 0; _source < sources; ++_source) {

                        KOKKOS_VEC3 _incident(
                            -source_X(_source), -source_Y(_source), -source_Z(_source));
                        CUDAREAL _lambda = source_lambda(_source);
                        CUDAREAL sI = source_I(_source);
                        CUDAREAL lambda_ang = _lambda * 1e10;
                        if (use_lambda_coefficients) {
                            lambda_ang = lambda0 + lambda1 * lambda_ang;
                            _lambda = lambda_ang * 1e-10;
                        }

                        // polarization
                        CUDAREAL polar_for_Fhkl_grad=1;
                        if (!nopolar && Fhkl_gradient_mode){

                            // component of diffracted unit vector along incident beam unit vector
                            CUDAREAL cos2theta = _incident.dot(_diffracted);
                            CUDAREAL cos2theta_sqr = cos2theta*cos2theta;
                            CUDAREAL sin2theta_sqr = 1-cos2theta_sqr;

                            CUDAREAL cos2psi=1;
                            if(kahn_factor != 0.0){
                                // cross product to get "vertical" axis that is orthogonal to the cannonical "polarization"
                                KOKKOS_VEC3 B_in = polarization_axis.cross(_incident);
                                // cross product with incident beam to get E-vector direction
                                KOKKOS_VEC3 E_in = _incident.cross(B_in);
                                // get components of diffracted ray projected onto the E-B plane
                                CUDAREAL _kEi = _diffracted.dot(E_in);
                                CUDAREAL _kBi = _diffracted.dot(B_in);
                                // compute the angle of the diffracted ray projected onto the incident E-B plane
                                // calculate cos(2 * atan2(_kBi, _kEi))
                                if (_kEi!=0) {
                                    CUDAREAL ratio = _kBi / _kEi;
                                    cos2psi = (1 - ratio*ratio) / (1 + ratio*ratio);
                                } else {
                                    cos2psi = -1;
                                }
                            }
                            // correction for polarized incident beam
                            polar_for_Fhkl_grad = 0.5*(1.0 + cos2theta_sqr - kahn_factor*cos2psi*sin2theta_sqr);
                        }
                        KOKKOS_VEC3 _scattering = (_diffracted - _incident) / _lambda;

                        KOKKOS_VEC3 q_vec = _scattering * 1e-10;

                        // TODO rename
                        CUDAREAL texture_scale = _capture_fraction * _omega_pixel * sI;

                        for (int _mos_tic = 0; _mos_tic < mosaic_domains; ++_mos_tic) {
                            const KOKKOS_MAT3 UBO = Amatrices(_mos_tic);

                            KOKKOS_VEC3 H_vec = UBO * q_vec;
                            CUDAREAL _h = H_vec[0];
                            CUDAREAL _k = H_vec[1];
                            CUDAREAL _l = H_vec[2];

                            int _h0 = ceil(_h - 0.5);
                            int _k0 = ceil(_k - 0.5);
                            int _l0 = ceil(_l - 0.5);

                            KOKKOS_VEC3 H0(_h0, _k0, _l0);

                            KOKKOS_VEC3 delta_H = H_vec - H0;
                            KOKKOS_VEC3 V = _NABC * delta_H;
                            CUDAREAL _hrad_sqr = V.length_sqr();
                            CUDAREAL exparg = _hrad_sqr * C / 2;
                            CUDAREAL I0 = 0;

                            if (exparg < 35)
                                if (no_Nabc_scale)
                                    I0 = ::Kokkos::exp(-2 * exparg);
                                else
                                    I0 = (NABC_det_sq) *
                                            ::Kokkos::exp(-2 * exparg);

                            // are we doing diffuse scattering
                            CUDAREAL step_diffuse_param[6] = {0, 0, 0, 0, 0, 0};
                            if (use_diffuse) {
                                calc_diffuse_at_hkl(H_vec,H0,dHH,h_min,k_min,l_min,h_max,k_max,l_max,h_range,k_range,l_range,Ainv,FhklLinear,num_laue_mats,laue_mats,anisoG_local,dG_trace,anisoG_determ,anisoU_local,dG_dgam,(refine_flag & REFINE_DIFFUSE)>0,&I0,step_diffuse_param);
                            } // end s_use_diffuse outer

                            CUDAREAL _F_cell = default_F;
                            CUDAREAL _F_cell2 = 0;
                            int i_hklasu=0;

                            if ((_h0 <= h_max) && (_h0 >= h_min) &&
                                (_k0 <= k_max) && (_k0 >= k_min) &&
                                (_l0 <= l_max) && (_l0 >= l_min)) {
                                int Fhkl_linear_index = (_h0 - h_min) * k_range * l_range +
                                                        (_k0 - k_min) * l_range + (_l0 - l_min);
                                //_F_cell = __ldg(&FhklLinear[Fhkl_linear_index]);
                                _F_cell = FhklLinear(Fhkl_linear_index);
                                // if (complex_miller) _F_cell2 =
                                // __ldg(&Fhkl2Linear[Fhkl_linear_index]);
                                if (complex_miller)
                                    _F_cell2 = Fhkl2Linear(Fhkl_linear_index);
                                if (Fhkl_have_scale_factors)
                                    i_hklasu = FhklLinear_ASUid(Fhkl_linear_index);
                            }

                            CUDAREAL c_deriv_Fcell = 0;
                            CUDAREAL d_deriv_Fcell = 0;
                            if (complex_miller) {
                                CUDAREAL c_deriv_Fcell_real = 0;
                                CUDAREAL c_deriv_Fcell_imag = 0;
                                CUDAREAL d_deriv_Fcell_real = 0;
                                CUDAREAL d_deriv_Fcell_imag = 0;
                                if (num_atoms > 0) {
                                    CUDAREAL S_2 = (q_vec[0] * q_vec[0] +
                                                    q_vec[1] * q_vec[1] +
                                                    q_vec[2] * q_vec[2]);

                                    // fp is always followed by the fdp value
                                    CUDAREAL val_fp = fpfdp(2 * _source);
                                    CUDAREAL val_fdp = fpfdp(2 * _source + 1);

                                    CUDAREAL c_deriv_prime = 0;
                                    CUDAREAL c_deriv_dblprime = 0;
                                    CUDAREAL d_deriv_prime = 0;
                                    CUDAREAL d_deriv_dblprime = 0;
                                    if (refine_flag & REFINE_FP_FDP) {
                                        //   currently only supports two parameter model
                                        int d_idx = 2 * _source;
                                        c_deriv_prime = fpfdp_derivs(d_idx);
                                        c_deriv_dblprime = fpfdp_derivs(d_idx + 1);
                                        d_deriv_prime = fpfdp_derivs(d_idx + 2 * sources);
                                        d_deriv_dblprime =
                                            fpfdp_derivs(d_idx + 1 + 2 * sources);
                                    }

                                    for (int i_atom = 0; i_atom < num_atoms; i_atom++) {
                                        // fractional atomic coordinates
                                        CUDAREAL atom_x = atom_data(i_atom * 5);
                                        CUDAREAL atom_y = atom_data(i_atom * 5 + 1);
                                        CUDAREAL atom_z = atom_data(i_atom * 5 + 2);
                                        CUDAREAL B = atom_data(i_atom * 5 + 3);  // B factor
                                        B = ::Kokkos::exp(
                                            -B * S_2 / 4.0);  // TODO: speed me up?
                                        CUDAREAL occ = atom_data(i_atom * 5 + 4);  // occupancy
                                        CUDAREAL r_dot_h =
                                            _h0 * atom_x + _k0 * atom_y + _l0 * atom_z;
                                        CUDAREAL phase = 2 * M_PI * r_dot_h;
                                        CUDAREAL s_rdoth = ::Kokkos::sin(phase);
                                        CUDAREAL c_rdoth = ::Kokkos::cos(phase);
                                        CUDAREAL Bocc = B * occ;
                                        CUDAREAL BC = B * c_rdoth;
                                        CUDAREAL BS = B * s_rdoth;
                                        CUDAREAL real_part = BC * val_fp - BS * val_fdp;
                                        CUDAREAL imag_part = BS * val_fp + BC * val_fdp;
                                        _F_cell += real_part;
                                        _F_cell2 += imag_part;
                                        if (refine_flag & REFINE_FP_FDP) {
                                            c_deriv_Fcell_real +=
                                                BC * c_deriv_prime - BS * c_deriv_dblprime;
                                            c_deriv_Fcell_imag +=
                                                BS * c_deriv_prime + BC * c_deriv_dblprime;

                                            d_deriv_Fcell_real +=
                                                BC * d_deriv_prime - BS * d_deriv_dblprime;
                                            d_deriv_Fcell_imag +=
                                                BS * d_deriv_prime + BC * d_deriv_dblprime;
                                        }
                                    }
                                }
                                CUDAREAL Freal = _F_cell;
                                CUDAREAL Fimag = _F_cell2;
                                _F_cell =
                                    ::Kokkos::sqrt(Freal * Freal + Fimag * Fimag);
                                if (refine_flag & REFINE_FP_FDP) {
                                    c_deriv_Fcell =
                                        Freal * c_deriv_Fcell_real + Fimag * c_deriv_Fcell_imag;
                                    d_deriv_Fcell =
                                        Freal * d_deriv_Fcell_real + Fimag * d_deriv_Fcell_imag;
                                }
                            }
                            if (!oversample_omega && ! Fhkl_gradient_mode)
                                _omega_pixel = 1;

                            CUDAREAL _I_cell = _F_cell;
                            if (!(refine_flag & REFINE_ICELL))
                                _I_cell *= _F_cell;
                            CUDAREAL hkl=1;
                            int Fhkl_channel=0;
                            if (! Fhkl_channels_empty)
                                Fhkl_channel = Fhkl_channels(_source);
                            if (Fhkl_have_scale_factors)
                                hkl = Fhkl_scale(i_hklasu + Fhkl_channel*Num_ASU);
                            if (Fhkl_gradient_mode){
                                CUDAREAL Fhkl_deriv_scale = overall_scale*polar_for_Fhkl_grad;
                                CUDAREAL I_noFcell=texture_scale*I0;
                                CUDAREAL dfhkl = I_noFcell*_I_cell * Fhkl_deriv_scale;
                                CUDAREAL grad_incr = dfhkl*Fhkl_deriv_coef;
                                int fhkl_grad_idx=i_hklasu + Fhkl_channel*Num_ASU;

                                if (Fhkl_errors_mode){
                                    // here we hi-kack the Fhkl_scale_deriv array, if computing errors, in order to store the hessian terms
                                    // if we are getting the hessian terms, we no longer need the  gradients (e.g. by this point we are done refininig)
                                    CUDAREAL hessian_incr = Fhkl_hessian_coef*dfhkl*dfhkl;
                                    ::Kokkos::atomic_add(&Fhkl_scale_deriv(fhkl_grad_idx), hessian_incr);
                                }
                                else{
                                    ::Kokkos::atomic_add(&Fhkl_scale_deriv(fhkl_grad_idx), grad_incr);
                                }
                                continue;
                            }

                            CUDAREAL _I_total = hkl*_I_cell *I0;
                            CUDAREAL Iincrement = _I_total * texture_scale;
                            _I += Iincrement;
                            if (save_wavelenimage)
                                Ilambda += Iincrement * lambda_ang;

                            if (refine_flag & REFINE_DIFFUSE) {
                                CUDAREAL step_scale = texture_scale * _F_cell * _F_cell;
                                for (int i_diff = 0; i_diff < 6; i_diff++) {
                                    dI.diffuse[i_diff] +=
                                        step_scale * step_diffuse_param[i_diff];
                                }
                            }

                            //*************************************************
                            // START REFINEMENT

                            if (refine_flag & REFINE_FP_FDP) {
                                CUDAREAL I_noFcell = texture_scale * I0;
                                dI.fp_fdp[0] += 2 * I_noFcell * (c_deriv_Fcell);
                                dI.fp_fdp[1] += 2 * I_noFcell * (d_deriv_Fcell);
                            }

                            if (verbose > 3)
                                printf(
                                    "hkl= %f %f %f  hkl1= %d %d %d  Fcell=%f\n", _h, _k, _l,
                                    _h0, _k0, _l0, _F_cell);

                            KOKKOS_MAT3 UBOt;
                             if (refine_flag & (REFINE_UMAT | REFINE_ETA)) {
                                UBOt = Amat_init;
                            }
                            if (refine_flag & REFINE_UMAT1) {
                                const KOKKOS_VEC3 dV = UMATS_prime(_mos_tic, 0) * q_vec;
                                const CUDAREAL V_dot_dV = V.dot(dV);
                                const CUDAREAL value = -two_C * V_dot_dV * Iincrement;
                                CUDAREAL value2 = 0;
                                if (compute_curvatures) {
                                    const CUDAREAL dV_dot_dV = dV.length_sqr();
                                    const CUDAREAL dV2_dot_V = V.dot(UMATS_dbl_prime(_mos_tic, 0)*q_vec);
                                    value2 = two_C * (two_C * V_dot_dV * V_dot_dV - dV2_dot_V - dV_dot_dV) * Iincrement;
                                }
                                dI.rot[0] += value;
                                dI2.rot[0] += value2;
                            }
                            if (refine_flag & REFINE_UMAT2) {
                                KOKKOS_VEC3 dV = UMATS_prime(_mos_tic, 1) * q_vec;
                                CUDAREAL V_dot_dV = V.dot(dV);
                                CUDAREAL value = -two_C * V_dot_dV * Iincrement;

                                CUDAREAL value2 = 0;
                                if (compute_curvatures) {
                                    const CUDAREAL dV_dot_dV = dV.length_sqr();
                                    CUDAREAL dV2_dot_V = V.dot(UMATS_dbl_prime(_mos_tic, 1)*q_vec);
                                    value2 = two_C * (two_C * V_dot_dV * V_dot_dV - dV2_dot_V - dV_dot_dV) * Iincrement;
                                }
                                dI.rot[1] += value;
                                dI2.rot[1] += value2;
                            }
                            if (refine_flag & REFINE_UMAT3) {
                                KOKKOS_VEC3 dV = UMATS_prime(_mos_tic, 2) * q_vec;
                                CUDAREAL V_dot_dV = V.dot(dV);
                                CUDAREAL value = -two_C * V_dot_dV * Iincrement;

                                CUDAREAL value2 = 0;
                                if (compute_curvatures) {
                                    const CUDAREAL dV_dot_dV = dV.length_sqr();
                                    CUDAREAL dV2_dot_V = V.dot(UMATS_dbl_prime(_mos_tic, 2)*q_vec);
                                    value2 = two_C * (two_C * V_dot_dV * V_dot_dV - dV2_dot_V - dV_dot_dV) * Iincrement;
                                }
                                dI.rot[2] += value;
                                dI2.rot[2] += value2;
                            }
                            // Checkpoint for unit cell derivatives
                            for (int i_uc = 0; i_uc < 6; i_uc++) {
                                if (refine_flag & (REFINE_BMAT1 << i_uc)) {
                                    KOKKOS_VEC3 dV = BMATS_prime(_mos_tic, i_uc) * q_vec;
                                    CUDAREAL V_dot_dV = V.dot(dV);
                                    CUDAREAL value = -two_C * V_dot_dV * Iincrement;
                                    CUDAREAL value2 = 0;
                                    if (compute_curvatures) {
                                        const CUDAREAL dV_dot_dV = dV.length_sqr();
                                        CUDAREAL dV2_dot_V = V.dot(BMATS_dbl_prime(_mos_tic, i_uc)*q_vec);
                                        value2 = two_C * (two_C * V_dot_dV * V_dot_dV - dV2_dot_V - dV_dot_dV) * Iincrement;
                                    }
                                    dI.ucell[i_uc] += value;
                                    dI2.ucell[i_uc] += value2;
                                }
                            }  // end ucell deriv

                            // Checkpoint for Ncells manager
                            if (refine_flag & REFINE_NCELLS1) {
                                int num_ncell_deriv = 1;
                                if (!isotropic_ncells)
                                    num_ncell_deriv = 3;
                                for (int i_nc = 0; i_nc < num_ncell_deriv; i_nc++) {
                                    KOKKOS_MAT3 dN;
                                    dN(i_nc, i_nc) = 1;
                                    if (num_ncell_deriv == 1) {
                                        dN(0, 0) = 1;
                                        dN(1, 1) = 1;
                                        dN(2, 2) = 1;
                                    }
                                    CUDAREAL N_i = _NABC(i_nc, i_nc);
                                    KOKKOS_VEC3 dV_dN = dN.dot(delta_H);
                                    // TODO speedops: precompute these, store shared var
                                    // _NABC.inverse
                                    CUDAREAL determ_deriv = (_NABC.inverse().dot(dN)).trace();
                                    CUDAREAL deriv_coef = determ_deriv - C * (dV_dN.dot(V));
                                    CUDAREAL value = 2 * Iincrement * deriv_coef;
                                    CUDAREAL value2 = 0;
                                    if (compute_curvatures) {
                                        value2 = (-1 / N_i / N_i - C * (dV_dN.dot(dV_dN))) * 2 *
                                                    Iincrement;
                                        value2 += deriv_coef * 2 * value;
                                    }
                                    dI.Ncells[i_nc] += value;
                                    dI2.Ncells[i_nc] += value2;
                                }
                            }  // end Ncells manager deriv

                            if (refine_flag & REFINE_NCELLS_DEF) {
                                for (int i_nc = 3; i_nc < 6; i_nc++) {
                                    KOKKOS_MAT3 dN;
                                    if (i_nc == 3)
                                        dN = KOKKOS_MAT3{0, 1, 0, 1, 0, 0, 0, 0, 0};
                                    else if (i_nc == 4)
                                        dN = KOKKOS_MAT3{0, 0, 0, 0, 0, 1, 0, 1, 0};
                                    else
                                        dN = KOKKOS_MAT3{0, 0, 1, 0, 0, 0, 1, 0, 0};
                                    KOKKOS_VEC3 dV_dN = dN.dot(delta_H);
                                    // TODO speedops: precompute these
                                    CUDAREAL determ_deriv = (_NABC.inverse().dot(dN)).trace();
                                    CUDAREAL deriv_coef = determ_deriv - C * (dV_dN.dot(V));
                                    CUDAREAL value = 2 * Iincrement * deriv_coef;
                                    dI.Ncells[i_nc] += value;
                                    CUDAREAL value2 = 0;
                                    if (compute_curvatures) {
                                        value2 = deriv_coef * value;
                                        value2 += -2 * C * Iincrement * (dV_dN.dot(dV_dN));
                                        dI2.Ncells[i_nc] += value2;
                                    }
                                }
                            }

                            // Checkpoint for Origin manager
                            for (int i_pan_orig = 0; i_pan_orig < 3; i_pan_orig++) {
                                if (refine_flag & (REFINE_PANEL_ORIGIN1 << i_pan_orig)) {
                                    CUDAREAL per_k = _airpath_r;
                                    CUDAREAL per_k3 = pow(per_k, 3.);
                                    CUDAREAL per_k5 = pow(per_k, 5.);

                                    KOKKOS_MAT3 M = -two_C * (_NABC.dot(UBO)) / lambda_ang;
                                    KOKKOS_VEC3 dk;
                                    if (i_pan_orig == 0)
                                        dk = KOKKOS_VEC3{0, 0, 1};
                                    else if (i_pan_orig == 1)
                                        dk = KOKKOS_VEC3{1, 0, 0};
                                    else
                                        dk = KOKKOS_VEC3{0, 1, 0};

                                    CUDAREAL G = dk.dot(_pixel_pos);
                                    CUDAREAL pix2 = subpixel_size * subpixel_size;
                                    KOKKOS_VEC3 dk_hat = -per_k3 * G * _pixel_pos + per_k * dk;
                                    CUDAREAL coef = (M.dot(dk_hat)).dot(V);
                                    CUDAREAL coef2 =
                                        -3 * pix2 * per_k5 * G * (_o_vec.dot(_pixel_pos));
                                    coef2 += pix2 * per_k3 * (_o_vec.dot(dk));
                                    CUDAREAL value =
                                        coef * Iincrement + coef2 * Iincrement / _omega_pixel;

                                    dI.pan_orig[i_pan_orig] += value;
                                    dI2.pan_orig[i_pan_orig] += 0;

                                }  // end origin manager deriv
                            }

                            for (int i_pan_rot = 0; i_pan_rot < 3; i_pan_rot++) {
                                if (refine_flag & (REFINE_PANEL_ROT1 << i_pan_rot)) {
                                    CUDAREAL per_k = _airpath_r;
                                    CUDAREAL per_k3 = pow(per_k, 3.);
                                    CUDAREAL per_k5 = pow(per_k, 5.);
                                    KOKKOS_MAT3 M = -two_C * (_NABC.dot(UBO)) / lambda_ang;
                                    KOKKOS_VEC3 dk = _Fdet * (dF_vecs(_pid * 3 + i_pan_rot)) +
                                                _Sdet * (dS_vecs(_pid * 3 + i_pan_rot));
                                    CUDAREAL G = dk.dot(_pixel_pos);
                                    CUDAREAL pix2 = subpixel_size * subpixel_size;
                                    KOKKOS_VEC3 dk_hat = -per_k3 * G * _pixel_pos + per_k * dk;
                                    CUDAREAL coef = (M.dot(dk_hat)).dot(V);
                                    CUDAREAL coef2 =
                                        -3 * pix2 * per_k5 * G * (_o_vec.dot(_pixel_pos));
                                    coef2 += pix2 * per_k3 * (_o_vec.dot(dk));
                                    CUDAREAL value =
                                        coef * Iincrement + coef2 * Iincrement / _omega_pixel;

                                    dI.pan_rot[i_pan_rot] += value;
                                    dI2.pan_rot[i_pan_rot] += 0;
                                }
                            }

                            // checkpoint for Fcell manager
                            if (refine_flag & REFINE_FCELL) {
                                CUDAREAL value;
                                if (refine_flag & REFINE_ICELL)
                                    value = I0 * texture_scale;
                                else
                                    value = 2 * I0 * _F_cell *
                                            texture_scale;  // Iincrement/_F_cell ;
                                CUDAREAL value2 = 0;
                                if (compute_curvatures) {
                                    //    NOTE if _Fcell >0
                                    value2 = 2 * I0 * texture_scale;
                                }
                                // if (fcell_idx >=0 && fcell_idx <=2){
                                if (use_nominal_hkl) {
                                    if (_h0 == nom_h && _k0 == nom_k && _l0 == nom_l) {
                                        dI.fcell += value;
                                        dI2.fcell += value2;
                                    }
                                } else {
                                    dI.fcell += value;
                                    dI2.fcell += value2;
                                }
                            }  // end of fcell man deriv

                            // checkpoint for eta manager
                            if (refine_flag & REFINE_ETA) {
                                for (int i_eta = 0; i_eta < 3; i_eta++) {
                                    if (i_eta > 0 && !aniso_eta)
                                        continue;
                                    int mtic2 = _mos_tic + i_eta * mosaic_domains;
                                    KOKKOS_VEC3 DeltaH_deriv = (UMATS_RXYZ_prime(mtic2).dot(UBOt))
                                                            .transpose()
                                                            .dot(q_vec);
                                    // vector V is _Nabc*Delta_H
                                    KOKKOS_VEC3 dV = _NABC.dot(DeltaH_deriv);
                                    CUDAREAL V_dot_dV = V.dot(dV);
                                    CUDAREAL Iprime = -two_C * (V_dot_dV)*Iincrement;
                                    dI.eta[i_eta] += Iprime;
                                    CUDAREAL Idbl_prime = 0;
                                    if (compute_curvatures) {
                                        KOKKOS_VEC3 DeltaH_second_deriv =
                                            (UMATS_RXYZ_dbl_prime(mtic2).dot(UBOt))
                                                .transpose()
                                                .dot(q_vec);
                                        KOKKOS_VEC3 dV2 = _NABC.dot(DeltaH_second_deriv);
                                        Idbl_prime =
                                            -two_C * (dV.dot(dV) + V.dot(dV2)) * Iincrement;
                                        Idbl_prime += -two_C * (V_dot_dV)*Iprime;
                                    }
                                    dI2.eta[i_eta] += Idbl_prime;
                                }
                            }  // end of eta man deriv

                            // checkpoint for lambda manager
                            for (int i_lam = 0; i_lam < 2; i_lam++) {
                                if (refine_flag & (REFINE_LAMBDA << i_lam)) {
                                    CUDAREAL NH_dot_V = (_NABC.dot(H_vec)).dot(V);
                                    CUDAREAL dg_dlambda;
                                    if (i_lam == 0)
                                        dg_dlambda = 1;
                                    else  // i_lam==1
                                        dg_dlambda = lambda_ang;
                                    CUDAREAL coef =
                                        NH_dot_V * two_C * (dg_dlambda) / lambda_ang;
                                    CUDAREAL value = coef * Iincrement;
                                    CUDAREAL value2 = 0;
                                    dI.lambda[i_lam] += value;
                                    dI2.lambda[i_lam] += value2;
                                }
                            }
                            // end of lambda deriv
                            if (printout) {
                                if (_subS == 0 && _subF == 0 && _thick_tic == 0 &&
                                    _source == 0 && _mos_tic == 0) {
                                    if ((_fpixel == printout_fpixel &&
                                            _spixel == printout_spixel) ||
                                        printout_fpixel < 0) {
                                        printf("%4d %4d :  lambda = %g\n", _fpixel, _spixel, _lambda);
                                        printf(
                                            "at %g %g %g\n", _pixel_pos[0], _pixel_pos[1],
                                            _pixel_pos[2]);
                                        printf("Fdet= %g; Sdet= %g ; Odet= %g\n", _Fdet, _Sdet, _Odet);
                                        printf(
                                            "PIX0: %f %f %f\n", pix0_vectors(pid_x),
                                            pix0_vectors(pid_y), pix0_vectors(pid_z));
                                        printf(
                                            "F: %f %f %f\n", fdet_vectors(pid_x),
                                            fdet_vectors(pid_y), fdet_vectors(pid_z));
                                        printf(
                                            "S: %f %f %f\n", sdet_vectors(pid_x),
                                            sdet_vectors(pid_y), sdet_vectors(pid_z));
                                        printf(
                                            "O: %f %f %f\n", odet_vectors(pid_x),
                                            odet_vectors(pid_y), odet_vectors(pid_z));
                                        printf("pid_x=%d, pid_y=%d; pid_z=%d\n", pid_x, pid_y, pid_z);
                                        printf(
                                            "QVECTOR: %f %f %f\n", q_vec[0], q_vec[1], q_vec[2]);
                                        printf("omega   %15.10g\n", _omega_pixel);
                                        printf(
                                            "Incident: %g %g %g\n",
                                            _incident[0], _incident[1], _incident[2]);

                                        KOKKOS_MAT3 UU = UMATS_RXYZ(_mos_tic);
                                        printf(
                                            "UMAT_RXYZ :\n%f  %f  %f\n%f  %f  %f\n%f  %f  %f\n",
                                            UU(0, 0), UU(0, 1), UU(0, 2), UU(1, 0), UU(1, 1),
                                            UU(1, 2), UU(2, 0), UU(2, 1), UU(2, 2));
                                        UU = Bmat_realspace;
                                        printf(
                                            "Bmat_realspace :\n%f  %f  %f\n%f  %f  %f\n%f  %f  %f\n",
                                            UU(0, 0), UU(0, 1), UU(0, 2), UU(1, 0), UU(1, 1),
                                            UU(1, 2), UU(2, 0), UU(2, 1), UU(2, 2));
                                        UU = UBO;
                                        printf(
                                            "UBO :\n%f  %f  %f\n%f  %f  %f\n%f  %f  %f\n",
                                            UU(0, 0), UU(0, 1), UU(0, 2), UU(1, 0), UU(1, 1),
                                            UU(1, 2), UU(2, 0), UU(2, 1), UU(2, 2));

                                        UU = UBOt;
                                        printf(
                                            "UBOt :\n%f  %f  %f\n%f  %f  %f\n%f  %f  %f\n",
                                            UU(0, 0), UU(0, 1), UU(0, 2), UU(1, 0), UU(1, 1),
                                            UU(1, 2), UU(2, 0), UU(2, 1), UU(2, 2));

                                        // UU = UmosRxRyRzU;
                                        // printf(
                                        //     "UmosRxRyRzU :\n%f  %f  %f\n%f  %f  %f\n%f  %f  %f\n",
                                        //     UU(0, 0), UU(0, 1), UU(0, 2), UU(1, 0), UU(1, 1),
                                        //     UU(1, 2), UU(2, 0), UU(2, 1), UU(2, 2));
                                        // KOKKOS_VEC3 AA = delta_H_prime;
                                        // printf(
                                        //     "delta_H_prime :\n%f  %f  %f\n", AA[0], AA[1],
                                        //     AA[2]);
                                        printf("Iincrement: %f\n", Iincrement);
                                        printf(
                                            "hkl= %f %f %f  hkl0= %d %d %d\n", _h, _k, _l, _h0,
                                            _k0, _l0);
                                        printf(
                                            " F_cell=%g  F_cell2=%g I_latt=%g   I = %g\n",
                                            _F_cell, _F_cell2, I0, _I);
                                        printf("I/steps %15.10g\n", _I / Nsteps);
                                        // printf("Ilatt diffuse %15.10g\n", I_latt_diffuse);
                                        printf("default_F= %f\n", default_F);
                                        if (complex_miller)
                                            printf("COMPLEX MILLER!\n");
                                        if (no_Nabc_scale)
                                            printf("No Nabc scale!\n");
                                    }
                                }
                            } // end of printout if

                        } // end of mos_tic loop
                    } // end of source loop
                } // end of thick step loop
            } // end of fpos loop
        } // end of spos loop
        floatimage(pixIdx) = _I;
        if (save_wavelenimage)
            wavelenimage(pixIdx) = Ilambda / _I;
    }); // end pixIdx loop

    if (Fhkl_gradient_mode)
        return;

    Kokkos::parallel_for(
        "deriv_image_increment", Npix_to_model, KOKKOS_LAMBDA(const int& pixIdx) {

        int _pid = panels_fasts_slows(pixIdx * 3);
        int _fpixel = panels_fasts_slows(pixIdx * 3 + 1);
        int _spixel = panels_fasts_slows(pixIdx * 3 + 2);

        CUDAREAL _Fdet_ave = pixel_size * _fpixel + pixel_size / 2.0;
        CUDAREAL _Sdet_ave = pixel_size * _spixel + pixel_size / 2.0;
        CUDAREAL _Odet_ave = 0;  // Odet;
        // TODO maybe make this more general for thick detectors?

        KOKKOS_VEC3 _pixel_pos_ave(0, 0, 0);
        int pid_x = _pid * 3;
        int pid_y = _pid * 3 + 1;
        int pid_z = _pid * 3 + 2;

        CUDAREAL fx = fdet_vectors(pid_x);
        CUDAREAL fy = fdet_vectors(pid_y);
        CUDAREAL fz = fdet_vectors(pid_z);

        CUDAREAL sx = sdet_vectors(pid_x);
        CUDAREAL sy = sdet_vectors(pid_y);
        CUDAREAL sz = sdet_vectors(pid_z);

        CUDAREAL ox = odet_vectors(pid_x);
        CUDAREAL oy = odet_vectors(pid_y);
        CUDAREAL oz = odet_vectors(pid_z);

        CUDAREAL px = pix0_vectors(pid_x);
        CUDAREAL py = pix0_vectors(pid_y);
        CUDAREAL pz = pix0_vectors(pid_z);

        _pixel_pos_ave[0] = _Fdet_ave * fx + _Sdet_ave * sx + _Odet_ave * ox + px;
        _pixel_pos_ave[1] = _Fdet_ave * fy + _Sdet_ave * sy + _Odet_ave * oy + py;
        _pixel_pos_ave[2] = _Fdet_ave * fz + _Sdet_ave * sz + _Odet_ave * oz + pz;

        CUDAREAL close_distance = close_distances(_pid);

        CUDAREAL _airpath_ave_r = 1 / _pixel_pos_ave.length();
        KOKKOS_VEC3 _diffracted_ave = _pixel_pos_ave.get_unit_vector();
        CUDAREAL _omega_pixel_ave = pixel_size * pixel_size * _airpath_ave_r * _airpath_ave_r *
                                    close_distance * _airpath_ave_r;

        CUDAREAL _polar = 1;
        if (!nopolar) {
            KOKKOS_VEC3 _incident(-source_X(0), -source_Y(0), -source_Z(0));
            _incident.normalize();
            // component of diffracted unit vector along _incident beam unit vector
            CUDAREAL cos2theta = _incident.dot(_diffracted_ave);
            CUDAREAL cos2theta_sqr = cos2theta * cos2theta;
            CUDAREAL sin2theta_sqr = 1 - cos2theta_sqr;

            CUDAREAL cos2psi = 0;
            if (kahn_factor != 0.0) {
                // cross product to get "vertical" axis that is orthogonal to the cannonical
                // "polarization"
                KOKKOS_VEC3 B_in = polarization_axis.cross(_incident);
                // cross product with _incident beam to get E-vector direction
                KOKKOS_VEC3 E_in = _incident.cross(B_in);
                // get components of diffracted ray projected onto the E-B plane
                CUDAREAL _kEi = _diffracted_ave.dot(E_in);
                CUDAREAL _kBi = _diffracted_ave.dot(B_in);
                // compute the angle of the diffracted ray projected onto the incident E-B plane
                // calculate cos(2 * atan2(_kBi, _kEi))
                if (_kEi!=0) {
                    CUDAREAL ratio = _kBi / _kEi;
                    cos2psi = (1 - ratio*ratio) / (1 + ratio*ratio);
                } else {
                    cos2psi = -1;
                }
            }
            // correction for polarized _incident beam
            _polar = 0.5 * (1.0 + cos2theta_sqr - kahn_factor * cos2psi * sin2theta_sqr);
        }

        CUDAREAL _om = 1;
        if (!oversample_omega)
            _om = _omega_pixel_ave;
        // final scale term to being everything to photon number units
        CUDAREAL _scale_term = _polar * _om * overall_scale;
        floatimage(pixIdx) *= _scale_term;

        auto& dI = manager_dI(pixIdx);
        auto& dI2 = manager_dI2(pixIdx);

        // udpate the rotation derivative images*
        for (int i_rot = 0; i_rot < 3; i_rot++) {
            if (refine_flag & (REFINE_UMAT1 << i_rot)) {
                CUDAREAL value = _scale_term * dI.rot[i_rot];
                CUDAREAL value2 = _scale_term * dI2.rot[i_rot];
                int idx = i_rot * Npix_to_model + pixIdx;
                d_Umat_images(idx) = value;
                d2_Umat_images(idx) = value2;
            }
        }  // end rot deriv image increment

        // update the ucell derivative images
        for (int i_uc = 0; i_uc < 6; i_uc++) {
            if (refine_flag & (REFINE_BMAT1 << i_uc)) {
                CUDAREAL value = _scale_term * dI.ucell[i_uc];
                CUDAREAL value2 = _scale_term * dI2.ucell[i_uc];
                int idx = i_uc * Npix_to_model + pixIdx;
                d_Bmat_images(idx) = value;
                d2_Bmat_images(idx) = value2;
            }
        }  // end ucell deriv image increment

        // update the Ncells derivative image
        if (refine_flag & REFINE_NCELLS1) {
            CUDAREAL value = _scale_term * dI.Ncells[0];
            CUDAREAL value2 = _scale_term * dI2.Ncells[0];
            int idx = pixIdx;
            d_Ncells_images(idx) = value;
            d2_Ncells_images(idx) = value2;

            if (!isotropic_ncells) {
                value = _scale_term * dI.Ncells[1];
                value2 = _scale_term * dI2.Ncells[1];
                idx = Npix_to_model + pixIdx;
                d_Ncells_images(idx) = value;
                d2_Ncells_images(idx) = value2;

                value = _scale_term * dI.Ncells[2];
                value2 = _scale_term * dI2.Ncells[2];
                idx = Npix_to_model * 2 + pixIdx;
                d_Ncells_images(idx) = value;
                d2_Ncells_images(idx) = value2;
            }
        }  // end Ncells deriv image increment
        if (refine_flag & REFINE_NCELLS_DEF) {
            for (int i_nc = 3; i_nc < 6; i_nc++) {
                CUDAREAL value = _scale_term * dI.Ncells[i_nc];
                CUDAREAL value2 = _scale_term * dI2.Ncells[i_nc];
                int idx = i_nc * Npix_to_model + pixIdx;
                d_Ncells_images(idx) = value;
                d2_Ncells_images(idx) = value2;
            }
        }

        // update Fcell derivative image
        if (refine_flag & REFINE_FCELL) {
            CUDAREAL value = _scale_term * dI.fcell;
            CUDAREAL value2 = _scale_term * dI2.fcell;
            d_fcell_images(pixIdx) = value;
            d2_fcell_images(pixIdx) = value2;
        }  // end Fcell deriv image increment

        if (refine_flag & REFINE_FP_FDP) {
            // c derivative
            CUDAREAL value = _scale_term * dI.fp_fdp[0];
            d_fp_fdp_images(pixIdx) = value;
            // d derivative
            value = _scale_term * dI.fp_fdp[1];
            d_fp_fdp_images(Npix_to_model + pixIdx) = value;
        }
        if (refine_flag & REFINE_DIFFUSE) {
            for (int i_gam = 0; i_gam < 3; i_gam++) {
                CUDAREAL val = dI.diffuse[i_gam] * _scale_term;
                int img_idx = Npix_to_model * i_gam + pixIdx;
                d_diffuse_gamma_images(img_idx) = val;
            }
            for (int i_sig = 0; i_sig < 3; i_sig++) {
                CUDAREAL val = dI.diffuse[i_sig + 3] * _scale_term;
                int img_idx = Npix_to_model * i_sig + pixIdx;
                d_diffuse_sigma_images(img_idx) = val;
            }
        }

        // update eta derivative image
        if (refine_flag & REFINE_ETA) {
            for (int i_eta = 0; i_eta < 3; i_eta++) {
                if (i_eta > 0 && !aniso_eta)
                    continue;
                int idx = pixIdx + Npix_to_model * i_eta;
                CUDAREAL value = _scale_term * dI.eta[i_eta];
                CUDAREAL value2 = _scale_term * dI2.eta[i_eta];
                d_eta_images(idx) = value;
                d2_eta_images(idx) = value2;
            }
        }  // end eta deriv image increment

        // update the lambda derivative images
        for (int i_lam = 0; i_lam < 2; i_lam++) {
            if (refine_flag & (REFINE_LAMBDA1 << i_lam)) {
                CUDAREAL value = _scale_term * dI.lambda[i_lam];
                CUDAREAL value2 = _scale_term * dI2.lambda[i_lam];
                int idx = i_lam * Npix_to_model + pixIdx;
                d_lambda_images(idx) = value;
                // d2_lambda_images(idx) = value2;
            }
        }  // end lambda deriv image increment

        for (int i_pan_rot = 0; i_pan_rot < 3; i_pan_rot++) {
            if (refine_flag & (REFINE_PANEL_ROT1 << i_pan_rot)) {
                CUDAREAL value = _scale_term * dI.pan_rot[i_pan_rot];
                CUDAREAL value2 = _scale_term * dI2.pan_rot[i_pan_rot];
                int idx = i_pan_rot * Npix_to_model + pixIdx;
                d_panel_rot_images(idx) = value;
                // d2_panel_rot_images(idx) = value2;
            }
        }  // end panel rot deriv image increment

        for (int i_pan_orig = 0; i_pan_orig < 3; i_pan_orig++) {
            if (refine_flag & (REFINE_PANEL_ORIGIN1 << i_pan_orig)) {
                CUDAREAL value = _scale_term * dI.pan_orig[i_pan_orig];
                CUDAREAL value2 = _scale_term * dI2.pan_orig[i_pan_orig];
                int idx = i_pan_orig * Npix_to_model + pixIdx;
                d_panel_orig_images(idx) = value;
                // d2_panel_orig_images(idx) = value2;
            }
        }  // end panel orig deriv image increment
    });    // end pixIdx loop

}  // END of GPU kernel

template void 
kokkos_sum_over_steps<
    false, // printout,
    false, // complex_miller,
    false, // compute_curvatures,
    REFINE_FCELL,  // refine_flag, 
    false, // use_diffuse,
    false, // save_wavelenimage
    false, // Fhkl_gradient_mode,
    false, // Fhkl_errors_mode,
    false, // using_trusted_mask,
    true, // Fhkl_channels_empty,
    false> // Fhkl_have_scale_factors
    (
    int Npix_to_model,
    vector_uint_t panels_fasts_slows,
    vector_cudareal_t floatimage,
    vector_cudareal_t wavelenimage,
    vector_cudareal_t d_Umat_images,
    vector_cudareal_t d2_Umat_images,
    vector_cudareal_t d_Bmat_images,
    vector_cudareal_t d2_Bmat_images,
    vector_cudareal_t d_Ncells_images,
    vector_cudareal_t d2_Ncells_images,
    vector_cudareal_t d_fcell_images,
    vector_cudareal_t d2_fcell_images,
    vector_cudareal_t d_eta_images,
    vector_cudareal_t d2_eta_images,
    vector_cudareal_t d_lambda_images,
    vector_cudareal_t d2_lambda_images,
    vector_cudareal_t d_panel_rot_images,
    vector_cudareal_t d2_panel_rot_images,
    vector_cudareal_t d_panel_orig_images,
    vector_cudareal_t d2_panel_orig_images,
    vector_cudareal_t d_fp_fdp_images,
    vector_manager_t manager_dI,
    vector_manager_t manager_dI2,
    const int Nsteps,
    int printout_fpixel,
    int printout_spixel,
    /*bool printout,*/
    CUDAREAL default_F,
    int oversample,
    bool oversample_omega,
    CUDAREAL subpixel_size,
    CUDAREAL pixel_size,
    CUDAREAL detector_thickstep,
    CUDAREAL detector_thick,
    const vector_cudareal_t close_distances,
    CUDAREAL detector_attnlen,
    int detector_thicksteps,
    int sources,
    int phisteps,
    int mosaic_domains,
    bool use_lambda_coefficients,
    CUDAREAL lambda0,
    CUDAREAL lambda1,
    KOKKOS_MAT3 eig_U,
    KOKKOS_MAT3 eig_O,
    KOKKOS_MAT3 eig_B,
    KOKKOS_MAT3 RXYZ,
    vector_vec3_t dF_vecs,
    vector_vec3_t dS_vecs,
    const vector_mat3_t UMATS_RXYZ,
    vector_mat3_t UMATS_RXYZ_prime,
    vector_mat3_t UMATS_RXYZ_dbl_prime,
    vector_mat3_t RotMats,
    vector_mat3_t dRotMats,
    vector_mat3_t d2RotMats,
    vector_mat3_t UMATS,
    vector_mat3_t dB_mats,
    vector_mat3_t dB2_mats,
    vector_mat3_t Amatrices,
    const vector_cudareal_t source_X,
    const vector_cudareal_t source_Y,
    const vector_cudareal_t source_Z,
    const vector_cudareal_t source_lambda,
    const vector_cudareal_t source_I,
    CUDAREAL kahn_factor,
    CUDAREAL Na,
    CUDAREAL Nb,
    CUDAREAL Nc,
    CUDAREAL Nd,
    CUDAREAL Ne,
    CUDAREAL Nf,
    CUDAREAL phi0,
    CUDAREAL phistep,
    KOKKOS_VEC3 spindle_vec,
    KOKKOS_VEC3 polarization_axis,
    int h_range,
    int k_range,
    int l_range,
    int h_max,
    int h_min,
    int k_max,
    int k_min,
    int l_max,
    int l_min,
    CUDAREAL dmin,
    CUDAREAL fudge,
    /*bool complex_miller,*/
    int verbose,
    bool only_save_omega_kahn,
    bool isotropic_ncells,
    /*bool compute_curvatures,*/
    const vector_cudareal_t FhklLinear,
    const vector_cudareal_t Fhkl2Linear,
    /*const uint32_t refine_flag,*/
    // vector_bool_t refine_Bmat,
    // vector_bool_t refine_Ncells,
    // bool refine_Ncells_def,
    // vector_bool_t refine_panel_origin,
    // vector_bool_t refine_panel_rot,
    // bool refine_fcell,
    // vector_bool_t refine_lambda,
    // bool refine_eta,
    // vector_bool_t refine_Umat,
    const vector_cudareal_t fdet_vectors,
    const vector_cudareal_t sdet_vectors,
    const vector_cudareal_t odet_vectors,
    const vector_cudareal_t pix0_vectors,
    bool nopolar,
    bool point_pixel,
    CUDAREAL fluence,
    CUDAREAL r_e_sqr,
    CUDAREAL spot_scale,
    int Npanels,
    bool aniso_eta,
    bool no_Nabc_scale,
    const vector_cudareal_t fpfdp,
    const vector_cudareal_t fpfdp_derivs,
    const vector_cudareal_t atom_data,
    int num_atoms,
    // bool refine_fp_fdp,
    const vector_int_t nominal_hkl,
    bool use_nominal_hkl,
    KOKKOS_MAT3 anisoU,
    KOKKOS_MAT3 anisoG,
    /*bool use_diffuse,*/
    vector_cudareal_t d_diffuse_gamma_images,
    vector_cudareal_t d_diffuse_sigma_images,
    // bool refine_diffuse,
    bool gamma_miller_units,
    // bool refine_Icell,
    /*bool save_wavelenimage,*/
    int laue_group_num,
    int stencil_size,
    /*bool Fhkl_gradient_mode,*/
    /*bool Fhkl_errors_mode,*/
    /*bool using_trusted_mask,*/
    /*bool Fhkl_channels_empty,*/
    /*bool Fhkl_have_scale_factors,*/
    int Num_ASU,
    const vector_cudareal_t data_residual,
    const vector_cudareal_t data_variance,
    const vector_int_t data_freq,
    const vector_bool_t data_trusted,
    const vector_int_t FhklLinear_ASUid,
    const vector_int_t Fhkl_channels,
    const vector_cudareal_t Fhkl_scale,
    vector_cudareal_t Fhkl_scale_deriv);<|MERGE_RESOLUTION|>--- conflicted
+++ resolved
@@ -195,25 +195,16 @@
         anisoG_local = anisoG;
         anisoU_local = anisoU;
 
-<<<<<<< HEAD
-=======
-        num_laue_mats = gen_laue_mats(laue_group_num, laue_mats, rotate_principal_axes);
-
-        for (int i_gam=0; i_gam<3; i_gam++){
-            dG_dgam[i_gam] << 0,0,0,0,0,0,0,0,0;
-            dG_dgam[i_gam](i_gam, i_gam) = 1;
-        }
->>>>>>> 6c0978d0
         if (gamma_miller_units){
             anisoG_local = anisoG_local * Bmat_realspace;
         }
         Kokkos::parallel_reduce("prepare diffuse mats", 1, KOKKOS_LAMBDA (const int& i, int& num_laue_mats_temp){
-            num_laue_mats_temp = gen_laue_mats(laue_group_num, laue_mats);
-            KOKKOS_MAT3 rotate_principal_axes;
-            rotate_principal_axes << 0.70710678,  -0.70710678,  0., 0.70710678,  0.70710678,  0., 0.,  0., 1.;
+            num_laue_mats_temp = gen_laue_mats(laue_group_num, laue_mats, rotate_principal_axes);
+            // KOKKOS_MAT3 rotate_principal_axes;
+            // rotate_principal_axes << 0.70710678,  -0.70710678,  0., 0.70710678,  0.70710678,  0., 0.,  0., 1.;
 
             for ( int iL = 0; iL < num_laue_mats_temp; iL++ ){
-                laue_mats(iL) = Ainv * laue_mats(iL) * rotate_principal_axes;
+                laue_mats(iL) = Ainv * laue_mats(iL);
             }
             // printf("Bmat =");
             // for (int i=0; i<9; ++i) {
@@ -1296,6 +1287,7 @@
     bool use_nominal_hkl,
     KOKKOS_MAT3 anisoU,
     KOKKOS_MAT3 anisoG,
+    KOKKOS_MAT3 rotate_principal_axes,
     /*bool use_diffuse,*/
     vector_cudareal_t d_diffuse_gamma_images,
     vector_cudareal_t d_diffuse_sigma_images,
@@ -1367,9 +1359,9 @@
             anisoG_local = anisoG_local * Bmat_realspace;
         }
         Kokkos::parallel_reduce("prepare diffuse mats", 1, KOKKOS_LAMBDA (const int& i, int& num_laue_mats_temp){
-            num_laue_mats_temp = gen_laue_mats(laue_group_num, laue_mats);
-            KOKKOS_MAT3 rotate_principal_axes;
-            rotate_principal_axes << 0.70710678,  -0.70710678,  0., 0.70710678,  0.70710678,  0., 0.,  0., 1.;
+            num_laue_mats_temp = gen_laue_mats(laue_group_num, laue_mats, rotate_principal_axes);
+            // KOKKOS_MAT3 rotate_principal_axes;
+            // rotate_principal_axes << 0.70710678,  -0.70710678,  0., 0.70710678,  0.70710678,  0., 0.,  0., 1.;
 
             for ( int iL = 0; iL < num_laue_mats_temp; iL++ ){
                 laue_mats(iL) = Ainv * laue_mats(iL) * rotate_principal_axes;
@@ -2454,6 +2446,7 @@
     bool use_nominal_hkl,
     KOKKOS_MAT3 anisoU,
     KOKKOS_MAT3 anisoG,
+    KOKKOS_MAT3 rotate_principal_axes,
     /*bool use_diffuse,*/
     vector_cudareal_t d_diffuse_gamma_images,
     vector_cudareal_t d_diffuse_sigma_images,

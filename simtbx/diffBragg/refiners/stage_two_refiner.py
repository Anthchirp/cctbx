--- conflicted
+++ resolved
@@ -395,27 +395,15 @@
             LOGGER.info("make an Fhkl map")
             ma_map = {h: d for h,d in zip(ma.indices(), ma.data())}
             Omatrix = np.reshape(self.S.crystal.Omatrix.elems,[3,3])
-<<<<<<< HEAD
-            # TODO: Vectorize
-            for i_fcell in range(self.n_global_fcell):
-                asu_hkl = self.asu_from_idx[i_fcell] # high symmetry
-                P1_hkl = tuple(np.dot(Omatrix,asu_hkl).astype(int))
-=======
 
             # TODO: Vectorize
             for i_fcell in range(self.n_global_fcell):
                 asu_hkl = self.asu_from_idx[i_fcell] # high symmetry
                 P1_hkl = tuple(np.dot(Omatrix, asu_hkl).astype(int))
->>>>>>> 062fd3b7
                 fcell_val = ma_map[P1_hkl]
                 self.fcell_init_from_i_fcell.append(fcell_val)
             self.fcell_init_from_i_fcell = np.array(self.fcell_init_from_i_fcell)
 
-<<<<<<< HEAD
-            # LOGGER.info("make fcell_init")
-            # self.fcell_init_from_i_fcell = np.array([ma_map[self.asu_from_idx[i_fcell]] for i_fcell in range(self.n_global_fcell)])
-=======
->>>>>>> 062fd3b7
             self.fcell_sigmas_from_i_fcell = self.params.sigmas.Fhkl
             LOGGER.info("DONE make fcell_init")
 

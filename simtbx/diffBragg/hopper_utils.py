--- conflicted
+++ resolved
@@ -913,14 +913,8 @@
                 else:
                     cent = centers.ucell_gamma
                     beta = betas.ucell_gamma
-<<<<<<< HEAD
-                assert cent is not None
-                assert beta is not None
-                cent = cent*np.pi / 180.
-=======
                 if cent is not None:
                     cent = cent*np.pi / 180.
->>>>>>> 37c66983
 
             p = ParameterType(init=val, sigma=sigma.ucell[i_uc],
                               minval=minval, maxval=maxval, fix=fix.ucell,
@@ -1476,15 +1470,11 @@
             if p.refine:
                 xval = x[p.xpos]
                 val = p.get_val(xval)
-<<<<<<< HEAD
-                val_s += "%s=%.3f, " % (p.name, val)
-=======
                 name = p.name
                 if name == "detz_shift":
                     val = val * 1e3
                     name = p.name + "_mm"
                 val_s += "%s=%.3f, " % (name, val)
->>>>>>> 37c66983
         MAIN_LOGGER.debug(val_s)
 
 

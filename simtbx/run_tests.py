--- conflicted
+++ resolved
@@ -8,7 +8,6 @@
     "$D/nanoBragg/tst_gaussian_mosaicity.py",
     "$D/nanoBragg/tst_gaussian_mosaicity2.py",
     "$D/nanoBragg/tst_nanoBragg_cbf_write.py",
-<<<<<<< HEAD
     "$D/diffBragg/tests/tst_diffBragg_Fhkl_complex.py",
     "$D/diffBragg/tests/tst_diffBragg_change_of_basis.py",
     "$D/diffBragg/tests/tst_diffBragg_update_dxtbx_geoms.py",
@@ -52,8 +51,6 @@
     ["$D/diffBragg/tests/tst_diffBragg_panelXY_derivs.py", "--panel y"],
     ["$D/diffBragg/tests/tst_diffBragg_panelXY_derivs.py", "--panel z"],
     ["$D/diffBragg/tests/tst_diffBragg_blue_sausages.py", "--finitediff"],
-    )
-=======
     ]
 
 OPT = libtbx.env.build_options
@@ -67,8 +64,6 @@
   tst_list.append(
     ["$D/nanoBragg/tst_gauss_argchk.py","CPU"]
   )
->>>>>>> 7ae527a2
-
 
 def run():
   build_dir = libtbx.env.under_build("simtbx")

--- conflicted
+++ resolved
@@ -14,7 +14,6 @@
 
 ENERGY_CONV = 10000000000.0 * constants.c * constants.h / constants.electron_volt
 
-<<<<<<< HEAD
 
 def ensure_p1(Crystal, Famp):
   high_symm_symbol = Famp.space_group_info().type().lookup_symbol()
@@ -26,8 +25,6 @@
   return Crystal, Famp
 
 
-=======
->>>>>>> 7ae527a2
 def flexBeam_sim_colors(CRYSTAL, DETECTOR, BEAM, Famp, energies, fluxes,
                         pids=None, cuda=False, oversample=0, Ncells_abc=(50, 50, 50),
                         mos_dom=1, mos_spread=0, beamsize_mm=0.001, device_Id=0, omp=False,

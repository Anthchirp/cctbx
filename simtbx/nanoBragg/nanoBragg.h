--- conflicted
+++ resolved
@@ -455,11 +455,7 @@
     /* member-wise constructor, allowing all members to be initialized in various ways */
     nanoBragg(
         scitbx::vec2<int> detpixels_slowfast, // = 1024, 1024
-<<<<<<< HEAD
-        scitbx::vec3<double> Nabc, // 1 1 1
-=======
         scitbx::vec3<double> Nabc, // 1. 1. 1.
->>>>>>> 51d6fddb
         cctbx::uctbx::unit_cell unitcell, // lysozyme
         vec3 misset, // 0 0 0
         vec2 beam_center, // NAN NAN

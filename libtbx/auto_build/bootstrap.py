--- conflicted
+++ resolved
@@ -996,15 +996,9 @@
                'https://github.com/kokkos/kokkos/archive/master.zip']
 
 # Duke repositories
-<<<<<<< HEAD
-class suitename_module(SourceModule):
-  module = 'suitename'
-  anonymous = ['svn', 'https://github.com/rlabduke/suitename.git/trunk']
-=======
 class probe_module(SourceModule):
   module = 'probe'
   anonymous = ['svn', 'https://github.com/rlabduke/probe.git/trunk']
->>>>>>> 04ffc002
 
 class reduce_module(SourceModule):
   module = 'reduce'
@@ -1484,11 +1478,7 @@
 
   def _add_svn(self, module, url):
     update_list = ['update']
-<<<<<<< HEAD
-    if module in ["reduce", "king", "suitename"]:
-=======
-    if module in ["reduce", "probe", "king"]:
->>>>>>> 04ffc002
+    if module in ["reduce", "probe", "king", "suitename"]:
       pass
     elif self.revert:
       update_list = ['update', '-r', self.revert]
@@ -1931,6 +1921,7 @@
     'clipper',
     'eigen',
     'reduce',
+    'probe',
   ]
   CODEBASES_EXTRA = []
   # Copy these sources from cci.lbl.gov
@@ -1974,11 +1965,7 @@
     'molprobity',
     #'chem_data', #chem_data removed from molprobity builder until accessible outside cci, -CJW
     'reduce',
-<<<<<<< HEAD
-    'suitename'
-=======
     'probe'
->>>>>>> 04ffc002
   ]
   # Copy these sources from cci.lbl.gov
   HOT = [
@@ -2022,6 +2009,7 @@
     'phaser_regression',
     'phaser',
     'reduce',
+    'probe',
   ]
   # Configure for these cctbx packages
   LIBTBX = [
@@ -2320,6 +2308,7 @@
     'opt_resources',
     'muscle',
     'reduce',
+    'probe',
     'king',
     'dials',
     'xia2',
@@ -2347,6 +2336,7 @@
     'elbow',
     'amber_adaptbx',
     'reduce',
+    'probe',
     'dials',
     'xia2',
     'prime',

from __future__ import absolute_import, division, print_function

from libtbx import easy_run

class JobStopper(object):
  def __init__(self, queueing_system):
    self.queueing_system = queueing_system
    if self.queueing_system in ["mpi", "lsf"]:
      self.command = "bkill %s"
    elif self.queueing_system in ["pbs", "sge"]:
      self.command = "qdel %s"
    elif self.queueing_system == 'local':
      pass
    elif self.queueing_system == 'slurm' or self.queueing_system == 'shifter':
      # The current implementation of the shifter mp method assumes that we're
      # running on NERSC's systems => jobs should be tracked using the _slurm_
      # submission tracker.
      self.command = "scancel %s"
    elif self.queueing_system == 'htcondor':
      self.command = "condor_rm %s"
    else:
      raise NotImplementedError("job stopper not implemented for %s queueing system" \
      % self.queueing_system)

  def stop_job(self, submission_id):
    for sid in submission_id.split(','):
      if self.queueing_system == 'local':
        import psutil
        try:
          process = psutil.Process(int(sid))
        except psutil.NoSuchProcess:
          return
        for child in process.children(recursive=True): child.kill()
        process.kill()
      else:
        result = easy_run.fully_buffered(command=self.command%sid)
        status = "\n".join(result.stdout_lines)
        error = "\n".join(result.stderr_lines)
        print(status)
        print(error)

class QueueInterrogator(object):
  """A queue monitor that returns the status of a given queued job, or ERR if the job cannot
  be found in the queue."""
  def __init__(self, queueing_system):
    self.queueing_system = queueing_system
    if self.queueing_system in ["mpi", "lsf"]:
      self.command = "bjobs %s | grep %s | awk '{ print $3 }'"
    elif self.queueing_system == 'pbs':
      self.command = "qstat -H %s | tail -n 1 | awk '{ print $10 }'"
    elif self.queueing_system == 'sge':
      self.command = "qstat -j %s | awk '/job_state/ {print $3}'"
    elif self.queueing_system == 'local':
      pass
    elif self.queueing_system == 'slurm' or  self.queueing_system == 'shifter':
      # The current implementation of the shifter mp method assumes that we're
      # running on NERSC's systems => jobs should be tracked using the _slurm_
      # submission tracker.
      self.command = "sacct --job %s --format state --noheader"
    elif self.queueing_system == 'htcondor':
      self.command1 = "condor_q %s -nobatch | grep -A 1 OWNER | tail -n 1"
      self.command2 = "condor_history %s | grep -A 1 OWNER | tail -n 1"
    else:
      raise NotImplementedError(
      "queue interrogator not implemented for %s queueing system"%self.queueing_system)

  def query(self, submission_id):
    if self.queueing_system in ["mpi", "lsf"]:
      result = easy_run.fully_buffered(command=self.command % \
        (submission_id, submission_id))
    elif self.queueing_system == 'pbs':
      result = easy_run.fully_buffered(command=self.command%submission_id)
    elif self.queueing_system == 'sge':
      result = easy_run.fully_buffered(command=self.command%submission_id)
    elif self.queueing_system == 'local':
      import psutil
      try:
        process = psutil.Process(int(submission_id))
      except psutil.NoSuchProcess:
        return "DONE"
      statuses = [p.status() for p in [process] + process.children(recursive=True)]
      if 'running' in statuses: return "RUN"
      if 'sleeping' in statuses: return "RUN"
      # zombie jobs can be left because the GUI process that forked them is still running
      if len(statuses) == 1 and statuses[0] == 'zombie': return "DONE"
      return ", ".join(statuses)
    elif self.queueing_system == 'slurm' or self.queueing_system == "shifter":
      # The current implementation of the shifter mp method assumes that we're
      # running on NERSC's systems => jobs should be tracked using the _slurm_
      # submission tracker.
      result = easy_run.fully_buffered(command=self.command%submission_id)
      if len(result.stdout_lines) == 0: return 'UNKWN'
      status = result.stdout_lines[0].strip().rstrip('+')
      statuses = {'COMPLETED': 'DONE',
                  'COMPLETING': 'RUN',
                  'FAILED': 'EXIT',
                  'PENDING': 'PEND',
                  'PREEMPTED': 'SUSP',
                  'RUNNING': 'RUN',
                  'SUSPENDED': 'SUSP',
                  'STOPPED': 'SUSP',
                  'CANCELLED': 'EXIT',
                 }
      return statuses[status] if status in statuses else 'UNKWN'
    elif self.queueing_system == 'htcondor':
      # (copied from the man page)
      # H = on hold, R = running, I = idle (waiting for a machine to execute on), C = completed,
      # X = removed, S = suspended (execution of a running job temporarily suspended on execute node),
      # < = transferring input (or queued to do so), and > = transferring output (or queued to do so).
      statuses = {'H': 'HOLD',
                  'R': 'RUN',
                  'I': 'PEND',
                  'C': 'DONE',
                  'X': 'DONE',
                  'S': 'SUSP',
                  '<': 'RUN',
                  '>': 'RUN'}
      for c in [self.command1, self.command2]:
        result = easy_run.fully_buffered(command=c%submission_id)
        if len(result.stdout_lines) != 1 or len(result.stdout_lines[0]) == 0: continue
        status = result.stdout_lines[0].split()[5]
        return statuses[status] if status in statuses else 'UNKWN'
      return 'ERR'
    status = "\n".join(result.stdout_lines)
    error = "\n".join(result.stderr_lines)
    if error != "" and not "Warning: job being submitted without an AFS token." in error:
      if "not found" in error:
        return "ERR"
      else:
        return error
    else:
      return status

class LogReader(object):
  """A log reader that distinguishes between expected results of successful and unsuccessful
  log file termination, and returns an error message if the log file cannot be found or read."""
  def __init__(self, queueing_system):
    self.queueing_system = queueing_system
<<<<<<< HEAD
    if self.queueing_system in ["mpi", "lsf", "pbs", "local", "sge"]:
      self.command = "tail -17 %s | head -1"
    elif self.queueing_system in ["slurm", "htcondor"]:
=======
    if self.queueing_system in ["mpi", "lsf", "pbs", "local"]:
      self.command = "tail -23 %s | head -1"
    elif self.queueing_system in ["slurm", "shifter", "htcondor"]:
>>>>>>> c4150177
      pass # no log reader used
    else:
      raise NotImplementedError(
      "queue interrogator not implemented for %s queueing system"%self.queueing_system)

  def read_result(self, log_path):
    result = easy_run.fully_buffered(command=self.command % log_path)
    status = "\n".join(result.stdout_lines)
    error = "\n".join(result.stderr_lines)
    if error != "" and not "Warning: job being submitted without an AFS token." in error:
      return "Error reading log file."
    else:
      return status

class SubmissionTracker(object):
  """An object that uses the QueueInterrogator and LogReader to query a queueing system and log
  file to determine the status of a queued job."""
  def __init__(self, params):
    self.queueing_system = params.mp.method
    self.interrogator = QueueInterrogator(self.queueing_system)
    self.reader = LogReader(self.queueing_system)
  def track(self, submission_id, log_path):
    if submission_id is None:
      return "UNKWN"
    all_statuses = [self._track(sid, log_path) for sid in submission_id.split(',')]
    if all_statuses and all([all_statuses[0] == s for s in all_statuses[1:]]):
      return all_statuses[0]
    else:
      return "UNKWN"

  def _track(self, submission_id, log_path):
    raise NotImplementedError("Override me!")

class LSFSubmissionTracker(SubmissionTracker):
  def _track(self, submission_id, log_path):
    from xfel.ui.db.job import known_job_statuses
    status = self.interrogator.query(submission_id)
    if status == "ERR":
      log_status = self.reader.read_result(log_path)
      if log_status == "Successfully completed.":
        return "DONE"
      elif "exit" in log_status.lower():
        return "EXIT"
      else:
        return "ERR" # error querying the queueing system
    elif status in known_job_statuses:
      return status
    else:
      print("Found an unknown status", status)

class PBSSubmissionTracker(SubmissionTracker):
  def _track(self, submission_id, log_path):
    status = self.interrogator.query(submission_id)
    if status == "F":
      return "DONE"
    elif status in ["Q", "H", "S"]:
      return "PEND"
    elif status in ["R", "T", "W", "E"]:
      return "RUN"
    else:
      print("Found an unknown status", status)

class SGESubmissionTracker(SubmissionTracker):
  def _track(self, submission_id, log_path):
    status = self.interrogator.query(submission_id)
    if status == None:
      return "FINISHED"
    elif status in ["s", "t"]:
      return "PEND"
    elif status in ["r", "qw"]:
      return "RUN"
    else:
      print("Found an unknown status", status)

class SlurmSubmissionTracker(SubmissionTracker):
  def _track(self, submission_id, log_path):
    return self.interrogator.query(submission_id)

class HTCondorSubmissionTracker(SubmissionTracker):
  def _track(self, submission_id, log_path):
    return self.interrogator.query(submission_id)

class LocalSubmissionTracker(SubmissionTracker):
  def _track(self, submission_id, log_path):
    return self.interrogator.query(submission_id)

class TrackerFactory(object):
  @staticmethod
  def from_params(params):
    if params.mp.method in ['mpi', 'lsf']:
      return LSFSubmissionTracker(params)
    elif params.mp.method == 'pbs':
      return PBSSubmissionTracker(params)
    elif params.mp.method == 'sge' :
      return SGESubmissionTracker(params)
    elif params.mp.method == 'local':
      return LocalSubmissionTracker(params)
    elif params.mp.method == 'slurm':
      return SlurmSubmissionTracker(params)
    elif params.mp.method == 'shifter':
      # The current implementation of the shifter mp method assumes that we're
      # running on NERSC's systems => jobs should be tracked using the _slurm_
      # submission tracker.
      return SlurmSubmissionTracker(params)
    elif params.mp.method == 'htcondor':
      return HTCondorSubmissionTracker(params)<|MERGE_RESOLUTION|>--- conflicted
+++ resolved
@@ -136,15 +136,9 @@
   log file termination, and returns an error message if the log file cannot be found or read."""
   def __init__(self, queueing_system):
     self.queueing_system = queueing_system
-<<<<<<< HEAD
     if self.queueing_system in ["mpi", "lsf", "pbs", "local", "sge"]:
-      self.command = "tail -17 %s | head -1"
-    elif self.queueing_system in ["slurm", "htcondor"]:
-=======
-    if self.queueing_system in ["mpi", "lsf", "pbs", "local"]:
       self.command = "tail -23 %s | head -1"
     elif self.queueing_system in ["slurm", "shifter", "htcondor"]:
->>>>>>> c4150177
       pass # no log reader used
     else:
       raise NotImplementedError(

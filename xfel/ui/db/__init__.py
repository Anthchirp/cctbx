from __future__ import absolute_import, division, print_function
from libtbx.utils import Sorry
import six
from six.moves import zip

try:
  import MySQLdb
except ImportError as e:
  pass

def get_run_path(rootpath, trial, rungroup, run, task=None):
  import os
  try:
    p = os.path.join(rootpath, "r%04d"%int(run.run), "%03d_rg%03d"%(trial.trial, rungroup.id))
  except ValueError:
    p = os.path.join(rootpath, run.run, "%03d_rg%03d"%(trial.trial, rungroup.id))
  if task is not None:
    p = os.path.join(p, "task%03d"%task.id)
  return p

<<<<<<< HEAD
def get_image_mode(rungroup):
  mode = "other"
  if rungroup.app.params.facility.name == 'lcls':
    if "rayonix" in rungroup.detector_address.lower():
      mode = "rayonix"
    elif "cspad" in rungroup.detector_address.lower():
      mode = "cspad"
    elif "jungfrau" in rungroup.detector_address.lower():
      mode = "jungfrau"
  return mode

def write_xtc_locator(locator_path, params, run, rungroup):
  locator = open(locator_path, 'w')
  locator.write("experiment=%s\n"%params.facility.lcls.experiment) # LCLS specific parameter
  locator.write("run=%s\n"%run.run)
  locator.write("detector_address=%s\n"%rungroup.detector_address)
  if rungroup.wavelength_offset:
    locator.write("wavelength_offset=%s\n"%rungroup.wavelength_offset)
  if rungroup.spectrum_eV_per_pixel:
    locator.write("spectrum_eV_per_pixel=%s\n"%rungroup.spectrum_eV_per_pixel)
  if rungroup.spectrum_eV_offset:
    locator.write("spectrum_eV_offset=%s\n"%rungroup.spectrum_eV_offset)
  if params.facility.lcls.use_ffb:
    locator.write("use_ffb=True\n")

  mode = get_image_mode(rungroup)
  if mode == 'rayonix':
    from xfel.cxi.cspad_ana import rayonix_tbx
    pixel_size = rayonix_tbx.get_rayonix_pixel_size(rungroup.binning)
    locator.write("rayonix.bin_size=%s\n"%rungroup.binning)
  elif mode == 'cspad':
    locator.write("cspad.detz_offset=%s\n"%rungroup.detz_parameter)
  elif mode == 'jungfrau':
    locator.write("jungfrau.detz_offset=%s\n"%rungroup.detz_parameter)

  if rungroup.extra_format_str:
    locator.write(rungroup.extra_format_str)

  locator.close()

def get_db_connection(params, block=True):
=======
def get_db_connection(params, block=True, autocommit=True):
>>>>>>> 01098646
  if params.db.password is None:
    password = ""
  else:
    password = params.db.password

  retry_count = 0
  retry_max = 20
  sleep_time = 0.1
  while retry_count < retry_max:
    try:
      dbobj=MySQLdb.connect(
          passwd=password,
          user=params.db.user,
          host=params.db.host,
          db=params.db.name,
          port=params.db.port,
          autocommit=autocommit
      )
      return dbobj
    except Exception as e:
      retry_count += 1
      if not block: raise e
      if "Too many connections" in str(e):
        print("Too many connections, retry", retry_count)
      elif  "Can't connect to MySQL server" in str(e):
        print("Couldn't connect to MYSQL, retry", retry_count)
      elif "Can't create a new thread" in str(e):
        print("MySQL can't create a new thread. Retry", retry_count)
      else:
        raise e
      import time
      time.sleep(sleep_time)
      sleep_time *= 2
  raise Sorry("Couldn't execute connect to MySQL. Too many reconnects.")

class db_proxy(object):
  def __init__(self, app, table_name, id = None, **kwargs):
    self._db_dict = {}
    self.app = app
    self.id = id
    self.table_name = table_name

    if id is None:
      # add the new items to the db
      query = "INSERT INTO `%s` " % self.table_name
      keys = []
      vals = []
      for key, value in six.iteritems(kwargs):
        assert key in app.columns_dict[table_name]
        keys.append(key)
        self._db_dict[key] = value
        if isinstance(value, bool):
          value = "'%s'"%int(value)
        elif value is None or value == "None" or value == "":
          value = "NULL"
        else:
          value = "'%s'"%str(value)
        vals.append(value)
      query += "(%s) VALUES (%s)"%(", ".join(keys), ", ".join(vals))
      cursor = app.execute_query(query, commit=True)
      if cursor:
        self.id = cursor.lastrowid

      for key in app.columns_dict[table_name]:
        if key not in self._db_dict:
          self._db_dict[key] = None
    else:
      keys = []
      for key in app.columns_dict[table_name]:
        if key in kwargs:
          self._db_dict[key] = kwargs.pop(key)
        else:
          keys.append(key)
      assert len(kwargs) == 0
      if len(keys) > 0:
        query = "SELECT %s FROM `%s` WHERE id = %d" % (", ".join(keys), table_name, id)
        results = app.execute_query(query).fetchall()[0]
        for key, value in zip(keys, results):
          self._db_dict[key] = value

  def __getattr__(self, key):
    # Called if the property is not found
    assert '_db_dict' in self.__dict__
    if key not in self._db_dict:
      if key not in ['_ipython_canary_method_should_not_exist_', '_repr_mimebundle_']: # things IPython checks for
        print(self.table_name, key, 'error!', self._db_dict)
      raise AttributeError(key)

    return self._db_dict[key]

  def __setattr__(self, key, value):
    # Need to test for _db_dict to avoid infinite loop
    #  Test key == "_db_dict" to allow creating _db_dict
    #  Test hasattr(self, "_db_dict") in case dbproxy.__init__ hasn't been called
    #  Test key not in self._db_dict to allow setting member variables not in database dictionary
    if key == "_db_dict" or "_db_dict" not in self.__dict__ or key not in self._db_dict:
      super(db_proxy, self).__setattr__(key, value)
      return

    if isinstance(value, bool):
      v = "%s"%int(value)
    elif value is None or value == "None" or value == "":
      v = "NULL"
    else:
      v = "'%s'"%value

    query = "UPDATE `%s` SET %s = %s WHERE id = %d"% (
      self.table_name, key, v, self.id)
    self.app.execute_query(query, commit=True)
    self._db_dict[key] = value

  def __str__(self):
    return "db_proxy %s %d"%(self.table_name, self.id)

  def __repr__(self):
    return self.__str__()<|MERGE_RESOLUTION|>--- conflicted
+++ resolved
@@ -18,7 +18,6 @@
     p = os.path.join(p, "task%03d"%task.id)
   return p
 
-<<<<<<< HEAD
 def get_image_mode(rungroup):
   mode = "other"
   if rungroup.app.params.facility.name == 'lcls':
@@ -59,10 +58,7 @@
 
   locator.close()
 
-def get_db_connection(params, block=True):
-=======
 def get_db_connection(params, block=True, autocommit=True):
->>>>>>> 01098646
   if params.db.password is None:
     password = ""
   else:

from __future__ import division
from libtbx.test_utils import show_diff
from smtbx.refinement import restraints
from smtbx.refinement.restraints import adp_restraints
import smtbx.development
from cctbx import crystal
from cctbx import sgtbx
from cctbx.array_family import flex
import cctbx.geometry_restraints
from cStringIO import StringIO
import sys

def exercise_manager(verbose=0):
  xray_structure = smtbx.development.sucrose()
  xray_structure.scatterers()[10].set_use_u_iso_only()
  asu_mappings = xray_structure.asu_mappings(buffer_thickness=3.5)
  pair_asu_table = crystal.pair_asu_table(asu_mappings=asu_mappings)
  scattering_types = xray_structure.scatterers().extract_scattering_types()
  pair_asu_table.add_covalent_pairs(
    scattering_types, exclude_scattering_types=flex.std_string(("H","D")))
  pair_sym_table = pair_asu_table.extract_pair_sym_table()
  # setup adp restraint proxies
  adp_similarity_proxies = \
    adp_restraints.adp_similarity_restraints(
      pair_sym_table=pair_sym_table).proxies
  rigid_bond_proxies = \
    adp_restraints.rigid_bond_restraints(
      pair_sym_table=pair_sym_table).proxies
  rigu_proxies = \
    adp_restraints.rigu_restraints(
      pair_sym_table=pair_sym_table).proxies
  isotropic_adp_proxies = \
    adp_restraints.isotropic_adp_restraints(
      xray_structure=xray_structure,
      pair_sym_table=pair_sym_table).proxies
  bond_proxies = cctbx.geometry_restraints.shared_bond_simple_proxy()
  bond_proxies.append(
    cctbx.geometry_restraints.bond_simple_proxy(
      i_seqs=(3,23), distance_ideal=1.44, weight=2))
  bond_proxies.append(
    cctbx.geometry_restraints.bond_simple_proxy(
      i_seqs=(5,25), distance_ideal=1.44, weight=2))
  bond_proxies.append(
    cctbx.geometry_restraints.bond_simple_proxy(
      i_seqs=(1,21), distance_ideal=1.44, weight=2))
  angle_proxies = cctbx.geometry_restraints.shared_angle_proxy()
  angle_proxies.append(
    cctbx.geometry_restraints.angle_proxy(
      i_seqs=(25,28,30),angle_ideal=110,weight=2))
  angle_proxies.append(
    cctbx.geometry_restraints.angle_proxy(
      i_seqs=(23,25,28),angle_ideal=110,weight=2))
  angle_proxies.append(
    cctbx.geometry_restraints.angle_proxy(
      i_seqs=(19,23,25),angle_ideal=110,weight=2))
  bond_similarity_proxies=cctbx.geometry_restraints.shared_bond_similarity_proxy()
  bond_similarity_proxies.append(
    cctbx.geometry_restraints.bond_similarity_proxy(
      i_seqs=((14,36),(12,38)),
      weights=(10,10),
      sym_ops=(sgtbx.rt_mx(),sgtbx.rt_mx())))
  chirality_proxies=cctbx.geometry_restraints.shared_chirality_proxy()
  chirality_proxies.append(
    cctbx.geometry_restraints.chirality_proxy(
      i_seqs=(14,36,12,38),
      weight=10**4,
      volume_ideal=1.2,
      both_signs=False))
  # setup restraints manager
  manager = restraints.manager(
    bond_proxies=bond_proxies,
    angle_proxies=angle_proxies,
    bond_similarity_proxies=bond_similarity_proxies,
    adp_similarity_proxies=adp_similarity_proxies,
    rigid_bond_proxies=rigid_bond_proxies,
<<<<<<< HEAD
    rigu_proxies=rigu_proxies,
    isotropic_adp_proxies=isotropic_adp_proxies)
=======
    isotropic_adp_proxies=isotropic_adp_proxies,
    chirality_proxies=chirality_proxies)
>>>>>>> 742f2f77
  sio = StringIO()
  manager.show_sorted(xray_structure, max_items=1, f=sio)
  if sys.platform.startswith("win") and sys.version_info[:2] < (2,6):
    # This appears to be a windows-specific bug with string formatting
    # for python versions prior to 2.6, where the exponent is printed
    # with 3 digits rather than 2.
    pass
  else:
    assert not show_diff(sio.getvalue(), """\
Bond restraints: 3
Sorted by residual:
bond O3
     C3
  ideal  model  delta    sigma   weight residual
  1.440  1.422  0.018 7.07e-01 2.00e+00 6.58e-04
... (remaining 2 not shown)

Bond angle restraints: 3
Sorted by residual:
angle C3
      C4
      C5
    ideal   model   delta    sigma   weight residual
   110.00  108.00    2.00 7.07e-01 2.00e+00 8.03e+00
... (remaining 2 not shown)

Chirality restraints: 1
Sorted by residual:
chirality O9
          C9
          O8
          C10
  both_signs  ideal   model   delta    sigma   weight residual
    False      1.20    2.52   -1.32 1.00e-02 1.00e+04 1.75e+04

Bond similarity restraints: 1
Sorted by residual:
               delta    sigma   weight rms_deltas residual sym.op.
bond O9-C9    -0.010 3.16e-01 1.00e+01   9.93e-03 9.87e-05
     O8-C10    0.010 3.16e-01 1.00e+01

ADP similarity restraints: 24
Sorted by residual:
scatterers O7
           C12
          delta    sigma   weight rms_deltas residual
 U11  -1.02e+00 8.00e-02 1.56e+02   5.93e-01 4.95e+02
 U22  -1.03e+00 8.00e-02 1.56e+02
 U33  -1.03e+00 8.00e-02 1.56e+02
 U12  -4.23e-03 8.00e-02 1.56e+02
 U13  -3.49e-03 8.00e-02 1.56e+02
 U23   5.66e-03 8.00e-02 1.56e+02
... (remaining 23 not shown)

Rigid bond restraints: 60
Sorted by residual:
scatterers O7
           C12
   delta_z    sigma   weight residual
 -6.42e-01 1.00e-02 1.00e+04 4.12e+03
... (remaining 59 not shown)

Rigu bond restraints: 60
Sorted by residual:
scatterers O7
           C12
   delta_z    sigma   weight residual
 -6.42e-01 4.00e-03 6.25e+04 2.57e+04
 -1.12e+00 4.00e-03 6.25e+04 7.84e+04
 -1.12e+00 4.00e-03 6.25e+04 2.63e+04
... (remaining 59 not shown)

Isotropic ADP restraints: 22
Sorted by residual:
scatterer O3
         delta    sigma   weight rms_deltas residual
 U11  1.20e-03 2.00e-01 2.50e+01   1.34e-02 4.06e-02
 U22 -2.46e-02 2.00e-01 2.50e+01
 U33  2.34e-02 2.00e-01 2.50e+01
 U12 -8.14e-03 2.00e-01 2.50e+01
 U13  9.78e-03 2.00e-01 2.50e+01
 U23 -8.63e-03 2.00e-01 2.50e+01
... (remaining 21 not shown)

""")
  if (0 or verbose): print sio.getvalue()

def run(verbose=0):
  exercise_manager(verbose=verbose)
  print "OK"

if __name__ == "__main__":
  run(verbose=("--verbose" in sys.argv[1:]))<|MERGE_RESOLUTION|>--- conflicted
+++ resolved
@@ -73,13 +73,9 @@
     bond_similarity_proxies=bond_similarity_proxies,
     adp_similarity_proxies=adp_similarity_proxies,
     rigid_bond_proxies=rigid_bond_proxies,
-<<<<<<< HEAD
     rigu_proxies=rigu_proxies,
-    isotropic_adp_proxies=isotropic_adp_proxies)
-=======
     isotropic_adp_proxies=isotropic_adp_proxies,
     chirality_proxies=chirality_proxies)
->>>>>>> 742f2f77
   sio = StringIO()
   manager.show_sorted(xray_structure, max_items=1, f=sio)
   if sys.platform.startswith("win") and sys.version_info[:2] < (2,6):

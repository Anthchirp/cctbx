--- conflicted
+++ resolved
@@ -74,12 +74,8 @@
     adp_similarity_proxies=adp_similarity_proxies,
     rigid_bond_proxies=rigid_bond_proxies,
     rigu_proxies=rigu_proxies,
-<<<<<<< HEAD
-    isotropic_adp_proxies=isotropic_adp_proxies)
-=======
     isotropic_adp_proxies=isotropic_adp_proxies,
     chirality_proxies=chirality_proxies)
->>>>>>> b161fbed
   sio = StringIO()
   manager.show_sorted(xray_structure, max_items=1, f=sio)
   if sys.platform.startswith("win") and sys.version_info[:2] < (2,6):
@@ -144,21 +140,12 @@
 
 Rigu bond restraints: 60
 Sorted by residual:
-<<<<<<< HEAD
 scatterers O2
            C2
    delta_z    sigma   weight residual
   1.27e-03 6.36e-03 2.47e+04 4.01e-02
   9.08e-03 6.36e-03 2.47e+04 2.04e+00
   9.08e-03 6.36e-03 2.47e+04 2.40e+00
-=======
-scatterers O7
-           C12
-   delta_z    sigma   weight residual
- -6.42e-01 4.00e-03 6.25e+04 2.57e+04
- -1.12e+00 4.00e-03 6.25e+04 7.84e+04
- -1.12e+00 4.00e-03 6.25e+04 2.63e+04
->>>>>>> b161fbed
 ... (remaining 59 not shown)
 
 Isotropic ADP restraints: 22

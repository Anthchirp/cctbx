from __future__ import division, print_function, absolute_import
from past.builtins import range
from six.moves import range

'''
Author      : Lyubimov, A.Y.
Created     : 01/17/2017
Last Changed: 11/15/2019
Description : IOTA GUI Windows / frames
'''

import os
import numpy as np
import time
import warnings
import multiprocessing

import wx
import wx.lib.buttons as btn
from wx import richtext as rt
from wx.aui import AuiNotebook

import matplotlib as mpl
import matplotlib.gridspec as gridspec
from matplotlib import colors
from matplotlib.backends.backend_wxagg import FigureCanvasWxAgg as FigureCanvas
from matplotlib.figure import Figure
import matplotlib.patches as mpatches
from mpl_toolkits.mplot3d import Axes3D

from wxtbx import bitmaps
from libtbx import easy_run, easy_pickle as ep
from libtbx.utils import to_unicode, Sorry

from prime.postrefine.mod_mx import mx_handler
import prime.postrefine.mod_plotter as ppl

from iota import iota_version, gui_description, gui_license
from iota.components import iota_init as init
from iota.components.iota_base import ProcInfo
from iota.components.gui.base import IOTABaseFrame, IOTABasePanel, \
  IOTABaseScrolledPanel
from iota.components.iota_analysis import Analyzer
from iota.components.gui.plotter import Plotter, PlotWindow
from iota.components.gui import make_phil_index
import iota.components.iota_input as inp
import iota.components.gui.controls as ct
import iota.components.iota_threads as thr
import iota.components.gui.dialogs as d
import iota.components.iota_utils as ut

import iota.components.gui.phil_controls as pct

assert Axes3D
f = ut.WxFlags()

# Platform-specific stuff
# TODO: Will need to test this on Windows at some point
if wx.Platform == '__WXGTK__':
  plot_font_size = 9
  norm_font_size = 9
  button_font_size = 10
  big_button_font_size = 12
  LABEL_SIZE = 12
  CAPTION_SIZE = 10
  python = 'python'
elif wx.Platform == '__WXMAC__':
  plot_font_size = 9
  norm_font_size = 12
  button_font_size = 14
  big_button_font_size = 16
  LABEL_SIZE = 14
  CAPTION_SIZE = 12
  python = "Python"
elif wx.Platform == '__WXMSW__':
  plot_font_size = 9
  norm_font_size = 9
  button_font_size = 11
  big_button_font_size = 15
  LABEL_SIZE = 11
  CAPTION_SIZE = 9
  python = "Python"  # TODO: make sure it's right!


# ------------------------------ Input Window -------------------------------- #

class InputWindow(pct.PHILDialogPanel):
  """ This window will enable all input handling """
  def __init__(self, parent, scope, *args, **kwargs):
    super(InputWindow, self).__init__(parent, scope, *args, **kwargs)


class MainWindow(IOTABaseFrame):
  """ Frame housing the entire app; all windows open from this one """

  def __init__(self, parent, id, title, input_dict=None, phil=None, msg=None):
    IOTABaseFrame.__init__(self, parent, id, title, size=(800, 500))
    self.parent = parent
    self.iota_phil = phil
    self.target_phil = None

    # Toolbar
    self.initialize_toolbar()
    self.tb_btn_quit = self.add_tool(label='Quit',
                                     bitmap=('actions', 'exit'),
                                     shortHelp='Quit')
    self.tb_btn_prefs = self.add_tool(label='Preferences',
                                      bitmap=('apps', 'advancedsettings'),
                                      shortHelp='Preferences')
    self.add_toolbar_separator(stretch=False)
    self.tb_btn_load = self.add_tool(label='Load Script',
                                     bitmap=('actions', 'download'),
                                     shortHelp='Load Script')
    self.tb_btn_save = self.add_tool(label='Save Script',
                                     bitmap=('actions', 'save_all'),
                                     shortHelp='Save Script')
    self.tb_btn_reset = self.add_tool(label='Reset',
                                      bitmap=('actions', 'reload'),
                                      shortHelp='Reset Settings')
    self.add_toolbar_separator(stretch=False)
    self.tb_btn_analysis = self.add_tool(label='Recover',
                                         bitmap=('actions', 'list'),
                                         shortHelp='Recover')
    self.add_toolbar_separator(stretch=True)
    self.tb_dlg_test = self.add_tool(label='Test',
                                     bitmap=('actions', 'utilities'),
                                     shortHelp='Test Dialog')
    self.toolbar.RemoveTool(self.tb_dlg_test.GetId())
    self.Bind(wx.EVT_TOOL, self.onTest, self.tb_dlg_test)

    # These buttons will be disabled until input path is provided
    # self.set_tool_state(self.tb_btn_run, False)
    self.realize_toolbar()

    # Toolbar button bindings
    self.Bind(wx.EVT_TOOL, self.onQuit, self.tb_btn_quit)
    self.Bind(wx.EVT_TOOL, self.onPreferences, self.tb_btn_prefs)
    self.Bind(wx.EVT_TOOL, self.onRecovery, self.tb_btn_analysis)
    self.Bind(wx.EVT_TOOL, self.onLoadScript, self.tb_btn_load)
    self.Bind(wx.EVT_TOOL, self.onOutputScript, self.tb_btn_save)
    self.Bind(wx.EVT_TOOL, self.onReset, self.tb_btn_reset)

    # Add panels (make separate FlexGridSizer to make sure the sizing works)
    self.panel_sizer = wx.FlexGridSizer(2, 1, 0, 0)
    self.panel_sizer.AddGrowableRow(0)
    self.panel_sizer.AddGrowableCol(0)

    # Instantiate PHIL indices
    self.initialize_IOTA_index()
    self.update_IOTA_index(phil=self.iota_phil,
                           input_dict=input_dict,
                           messages=msg)
    self.initialize_backend_index()
    self.update_backend_index(phil=self.target_phil)

    # Instantiate input window
    main_window_scopes = ['description', 'output', 'input']
    input_scope = self.iota_index.get_scopes(include=main_window_scopes)
    self.input_window = InputWindow(self,
                                    size=(600, -1),
                                    scope=input_scope,
                                    phil_index=self.iota_index,
                                    path_extras={
                                      "file_types": ['image pickle file',
                                                     'raw image file',
                                                     'hdf5 image file',
                                                     'image file',
                                                     'hdf5 image list',
                                                     'raw image list',
                                                     'image pickle list',
                                                     'image list',
                                                     'mixed input list'],
                                      "folder_types": ['raw image folder',
                                                       'image pickle folder',
                                                       'hdf5 image folder',
                                                       'mixed input folder',
                                                       'image folder'],
                                      'data_types': ['image']
                                    })

    # Front options panel
    self.bottom_sizer = wx.GridBagSizer(5, 5)
    line = wx.StaticLine(self, style=wx.LI_HORIZONTAL, size=(-1, -1))
    self.bottom_sizer.Add(line, pos=(0, 0), span=(1, 3),
                          flag=wx.EXPAND| wx.TOP | wx.BOTTOM, border=5)
    opt_scope = self.iota_index.get_scopes(include=['data_selection'])
    self.option_panel = pct.PHILDialogPanel(self, scope=opt_scope,
                                            phil_index=self.iota_index)
    self.bottom_sizer.Add(self.option_panel, pos=(1, 0), span=(2, 1),
                          flag=wx.EXPAND)
    line = wx.StaticLine(self, style=wx.LI_VERTICAL, size=(-1, -1))
    self.bottom_sizer.Add(line, pos=(1, 1), span=(2, 1),
                          flag=wx.EXPAND| wx.RIGHT | wx.LEFT, border=15)
    self.bottom_sizer.AddGrowableCol(0)
    self.bottom_sizer.AddGrowableRow(0)

    # Front options
    btn_box = wx.StaticBox(self, label='')
    btn_sizer = wx.StaticBoxSizer(btn_box, wx.VERTICAL)
    self.opt_btn_iota = wx.Button(self, label='IOTA Settings...')
    self.opt_btn_proc = wx.Button(self, label='Processor Options...')
    btn_sizer.Add(self.opt_btn_iota, flag=wx.EXPAND| wx.ALL, border=5)
    btn_sizer.Add(self.opt_btn_proc, flag=wx.EXPAND| wx.ALL, border=5)
    self.bottom_sizer.Add(btn_sizer, pos=(1, 2), flag=wx.EXPAND)

    run_bmp = bitmaps.fetch_icon_bitmap('actions', 'run')
    self.btn_run = ct.GradButton(self,
                                 size=(140, 40),
                                 start_color=(161,217,155),
                                 highlight_color=(199,233,192),
                                 gradient_percent=-25,
                                 bmp=run_bmp,
                                 label='   RUN IOTA',
                                 label_size=big_button_font_size)
    self.bottom_sizer.Add(self.btn_run, pos=(2, 2),
                          flag=wx.SHAPED | wx.ALIGN_BOTTOM)

    # do not disable if there's already pre-loaded
    if not self.gparams.input:
      self.btn_run.Disable()

    # Option button bindings
    self.Bind(wx.EVT_BUTTON, self.onIOTAOptions, self.opt_btn_iota)
    self.Bind(wx.EVT_BUTTON, self.onProcOptions, self.opt_btn_proc)
    self.Bind(wx.EVT_BUTTON, self.onRun, self.btn_run)

    # Add panels to sizers and lay out the window
    self.panel_sizer.Add(self.input_window, 1, flag=wx.EXPAND)
    self.panel_sizer.Add(self.bottom_sizer, flag=wx.EXPAND )
    self.main_sizer.Add(self.panel_sizer, 1, flag=wx.EXPAND | wx.ALL, border=15)
    self.main_sizer.Add((0, 0), flag=wx.EXPAND | wx.ALL, border=5)
    self.Fit()
    self.Layout()

  def onTest(self, e):
    self.test_index = getattr(self, 'test_index', None)
    if not self.test_index:
      self.test_index = make_phil_index(master_phil=pct.get_test_phil(),
                                        working_phil=pct.get_test_phil(),
                                        fetch_new=True)

    scope_names = ['string_definition',
                   'multi_string',
                   'child_scope_alpha',
                   'child_scope_beta']
    test_scope = self.test_index.get_scopes(include=scope_names)
    test_dlg = pct.PHILDialog(self, scope=test_scope,
                              phil_index=self.test_index, name='test')

    if test_dlg.ShowModal() == wx.ID_OK:
      print ('DEBUG: TEST RESULTS: ')
      self.test_index.working_phil.show()
    test_dlg.Destroy()

  def onReset(self, e):
    self.reset_settings()

  def open_options_dialog(self, phil_index, include=None, name=None,
                          title=None):
    if not name:
      if isinstance(include, list):
        name = include[0]
      else:
        name = include
      if not name or name.isspace():
        name = 'options'

    phil_scope = phil_index.get_scopes(include=include)
    phil_dlg = pct.PHILDialog(self,
                              scope=phil_scope,
                              phil_index=phil_index,
                              name=name,
                              title=title)

    if phil_dlg.ShowModal() == wx.ID_OK:
      OK = True
    else:
      OK = False

    phil_dlg.Destroy()
    return OK

  def onPreferences(self, e):
    opt_OK = self.open_options_dialog(phil_index=self.iota_index,
                                      include=['mp', 'gui'],
                                      title='GUI Preferences')
    if opt_OK:
      self.gparams = self.iota_index.get_python_object(make_copy=True)

  def onIOTAOptions(self, e):
    iota_scopes = ['image_import', 'cctbx_xfel', 'analysis', 'advanced']
    opt_OK = self.open_options_dialog(phil_index=self.iota_index,
                                      include=iota_scopes,
                                      title='IOTA Settings')
    if opt_OK:
      self.gparams = self.iota_index.get_python_object(make_copy=True)
      if self.gparams.cctbx_xfel.target is not None:
        try:
          with open(self.gparams.cctbx_xfel.target, 'r') as pf:
            self.target_phil = pf.read()
        except Exception:
          self.target_phil = None
        else:
          try:
            self.bknd_index.update_phil(phil_string=self.target_phil)
          except Exception as e:
            raise Sorry('IOTA PHIL ERROR: ', e)

  def onProcOptions(self, e):
    command_list = [
      ('Spotfinder...',
       lambda evt: self.open_options_dialog(
         phil_index=self.bknd_index, include=['spotfinder'],
         title='Backend Spotfinder Options')),
      ('Indexing...',
       lambda evt: self.open_options_dialog(
         phil_index=self.bknd_index, include=['indexing'],
         title='Backend Indexing Options')),
      ('Refinement...',
       lambda evt: self.open_options_dialog(
         phil_index=self.bknd_index, include=['refinement'],
         title='Backend Refinement Options')),
      ('Integration...',
       lambda evt: self.open_options_dialog(
         phil_index=self.bknd_index, include=['integration'],
         title='Backend Integration Options')),
      ('Advanced...',
       lambda evt: self.open_options_dialog(
         phil_index=self.bknd_index,
         include=['geometry', 'profile', 'prediction', 'significance_filter'],
         title='Advanced Backend Options'))
    ]
    browse_menu = ct.Menu(self)
    browse_menu.add_commands(command_list)
    self.PopupMenu(browse_menu)
    browse_menu.Destroy()

  def init_settings(self):
    ''' Consolidate settings from the main window and initiate run '''

    input_phil_string = self.input_window.GetPHIL(expand=True)
    sel_phil_string = self.option_panel.GetPHIL(expand=True)
    phil_string = input_phil_string + '\n' + sel_phil_string

    self.iota_index.update_phil(phil_string=phil_string)
    self.gparams = self.iota_index.get_python_object(make_copy=True)
    self.iota_phil = self.iota_index.working_phil

    ok_init, self.info, msg = init.initialize_new_run(
      phil=self.iota_phil,
      target_phil=self.bknd_index.get_diff().as_str()
    )
    if not ok_init and msg:
      msg_string = 'IOTA Reported the following error(s):{}\n\n' \
                   ''.format(msg)
      wx.MessageBox(caption='IOTA Errors!',
                    message=msg_string, style=wx.OK | wx.ICON_ERROR)

    return ok_init

  def OnAboutBox(self, e):
    """ About dialog """
    from wx import adv

    info = adv.AboutDialogInfo()
    info.SetName('IOTA')
    info.SetVersion(iota_version)
    info.SetDescription(gui_description)
    info.SetWebSite('http://cci.lbl.gov/xfel')
    info.SetLicense(gui_license)
    info.AddDeveloper('Art Lyubimov')
    info.AddDeveloper('Monarin Uervirojnangkoorn')
    info.AddDeveloper('Aaron Brewster')
    info.AddDeveloper('Nick Sauter')
    info.AddDeveloper('Axel Brunger')
    info.AddDocWriter('Art Lyubimov')
    adv.AboutBox(info)

  def onRecovery(self, e):
    ''' Recover finished / terminated runs '''

    # Find integration folder
    int_folder = os.path.abspath('{}/integration'.format(os.curdir))
    if not os.path.isdir(int_folder):
      open_dlg = wx.DirDialog(self, "Choose the integration folder:",
                              style=wx.DD_DEFAULT_STYLE)
      if open_dlg.ShowModal() == wx.ID_OK:
        int_folder = open_dlg.GetPath()
        open_dlg.Destroy()
      else:
        open_dlg.Destroy()
        return

    # Find paths of runs
    paths = [os.path.join(int_folder, p) for p in os.listdir(int_folder)]
    paths = [p for p in paths if os.path.isdir(p)]

    # Launch recovery dialog
    path_dlg = d.RecoveryDialog(self)
    path_dlg.insert_paths(paths)

    # Recover run
    if path_dlg.ShowModal() == wx.ID_OK:
      selected = path_dlg.selected
      recovery_mode = path_dlg.recovery_mode
      int_path = selected[1]

      # Recover info object
      info = ProcInfo.from_folder(path=int_path)

      if hasattr(info, 'paramfile'):
        self.load_script(filepath=info.paramfile)
      else:
        wx.MessageBox(caption='Run Recovery Error!',
                      message='Cannot recover the parameters for this run',
                      style=wx.OK | wx.ICON_ERROR)
        return

      # Re-open processing window with results of the run
      if recovery_mode == 0:
        title = 'Image Processing Run {}'.format(selected[2])
        self.proc_window = ProcWindow(self, -1, title=title,
                                      phil=self.iota_phil)
        self.proc_window.recover(int_path=info.int_base,
                                 status=selected[0],
                                 params=self.gparams,
                                 info=info)
        self.proc_window.place_and_size(set_by='parent')
        self.proc_window.Show(True)

  def onRun(self, e):
    # Start full run timer
    self.start_time = time.time()

    # Run full processing
    if self.init_settings():
      title = 'Image Processing Run {}'.format(self.info.run_number)
      self.proc_window = ProcWindow(self, -1, title=title, phil=self.iota_phil)
      self.proc_window.info = self.info
      self.proc_window.start_processing()
      self.proc_window.place_and_size(set_by='parent')
      self.proc_window.Show(True)

  def onOutputScript(self, e):

    # Determine param filepath
    save_dlg = wx.FileDialog(self,
                             message="Save IOTA Script",
                             defaultDir=os.curdir,
                             defaultFile="*.param",
                             wildcard="*",
                             style=wx.FD_SAVE | wx.FD_OVERWRITE_PROMPT
                             )
    if save_dlg.ShowModal() == wx.ID_OK:
      script_filepath = save_dlg.GetPath()
      self.save_script(script_filepath)

  def save_script(self, filepath):
    ''' Finalize IOTA settings and save to file '''
    self.init_settings()
    with open(filepath, 'w') as sf:
      sf.write(self.iota_phil.as_str())

  def onLoadScript(self, e):
    """
    Widget event either for Load Script menu item or toolbar button
    :param e: event object
    :return:
    """
    load_dlg = wx.FileDialog(self,
                             message="Load script file",
                             defaultDir=os.curdir,
                             defaultFile="*.param",
                             wildcard="*.param",
                             style=wx.FD_OPEN | wx.FD_FILE_MUST_EXIST,
                             )
    if load_dlg.ShowModal() == wx.ID_OK:
      self.load_script(load_dlg.GetPaths()[0])

  def load_script(self, filepath):
    '''Clears settings and loads new settings from IOTA param file

    :param filepath: path to IOTA parameter file
    :return: None
    '''

    self.iota_phil, _ = inp.get_input_phil(paramfile=filepath, gui=True)
    self.update_IOTA_index(phil=self.iota_phil)

    # Pass on target PHIL (if found) to input window
    target = self.gparams.cctbx_xfel.target
    if target:
      try:
        with open(target, 'r') as pf:
          self.target_phil = pf.read()
      except Exception:
        self.target_phil = None
    else:
      self.target_phil = None
    self.update_backend_index(phil=self.target_phil)

    self.input_window.redraw_panel()
    self.option_panel.redraw_panel()

  def reset_settings(self):
    """ Clear all controls in input window """

    # Reset index PHILs to defaults
    self.reset_IOTA_index()
    self.reset_backend_index()

    # Redraw PHIL panels
    self.input_window.redraw_panel(reset=True, exempt=['description'])
    self.option_panel.redraw_panel(reset=True)
    self.gparams = self.iota_index.working_phil.extract()

  def initialize_IOTA_index(self):
    iota_master_phil, _ = inp.get_input_phil(gui=True)
    self.iota_index = make_phil_index(master_phil=iota_master_phil)
    self.gparams = self.iota_index.get_python_object(make_copy=True)

  def initialize_backend_index(self):
    from dials.command_line.stills_process import phil_scope
    self.bknd_index = make_phil_index(master_phil=phil_scope)
    method = self.gparams.advanced.processing_backend
    target_phil, _ = inp.write_defaults(method=method,
                                        write_target_file=False,
                                        write_param_file=False)
    self.bknd_index.update_phil(phil_string=target_phil.as_str())

  def reset_IOTA_index(self):
    description = self.gparams.description
    n_processors = self.gparams.mp.n_processors
    self.iota_index.reset_phil(reindex=True)
    self.gparams = self.iota_index.working_phil.extract()
    self.gparams.description = description
    self.gparams.mp.n_processors = n_processors
    self.iota_index.update_from_python(python_object=self.gparams)

  def reset_backend_index(self):
    self.bknd_index.reset_phil(reindex=True)

  def update_IOTA_index(self, phil=None, input_dict=None, messages=None):
    """ Update IOTA PHIL with params passed on via command line args
    :param phil: A PHIL object or string
    :param input_dict: Dictionary with input paths
    :param messages: Error message list
    """

    # update from existing PHIL first, THEN append the contents of input_dict
    if phil:
      if not isinstance(phil, str):
        try:
          phil = phil.as_str()
        except Exception as e:
          raise Sorry('IOTA GUI ERROR: Cannot read PHIL object! ', e)
      self.iota_index.update_phil(phil_string=phil)

    # Update gparams here, to include new stuff from PHIL
    self.gparams = self.iota_index.get_python_object(make_copy=True)

    # Read input OR update from window params
    if input_dict:
      if messages:
        msg_string = 'IOTA Reported the following error(s):{}\n\n' \
                     ''.format('\n'.join(messages))
        wx.MessageBox(caption='IOTA Errors!',
                      message=msg_string, style=wx.OK | wx.ICON_ERROR)

      if len(input_dict['imagepaths']) > 10:
        n_input = len([i for i in os.listdir(self.gparams.output)
                       if i.startswith('input_')])
        input_fn = "input_{:04d}.lst".format(n_input + 1)
        input_list_file = os.path.join(self.gparams.output, input_fn)
        with open(input_list_file, 'w') as lf:
          for f in input_dict['imagefiles']:
            lf.write('{}\n'.format(f))
        self.gparams.input = input_list_file
      else:
        for path in input_dict['imagepaths']:
          if path not in self.gparams.input:
            self.gparams.input.append(path)

    # update n_processors
    if self.gparams.mp.n_processors <= 1:
      self.gparams.mp.n_processors = int(multiprocessing.cpu_count() * 0.75)

    self.iota_index.update_from_python(python_object=self.gparams)

  def update_backend_index(self, phil=None):
    if phil:
      if not isinstance(phil, str):
        try:
          phil = phil.as_str()
        except Exception as e:
          raise Sorry('IOTA GUI ERROR: Cannot read PHIL object! ', e)
      self.bknd_index.update_phil(phil_string=phil)

  def onQuit(self, e):
    # Need a try block in case the C++ portion of the proc window doesn't exist
    try:
      # Check if processing window has been launched
      if hasattr(self, "proc_window"):

        # Export info object with "aborted" status
        info = self.proc_window.info
        info.status = 'aborted'
        info.export_json()

        # Check if proc_thread exists
        if hasattr(self.proc_window, 'proc_thread'):

          # Check if proc_thread is running
          if self.proc_window.proc_thread.is_alive():
            tmp_aborted_file = os.path.join(self.proc_window.tmp_aborted_file)
            with open(tmp_aborted_file, 'w') as tf:
              tf.write('')
            self.proc_window.proc_thread.abort()

            # Close window only when thread is dead
            while self.proc_window.proc_thread.is_alive():
              continue

        import shutil

        try:
          # Clean up temp folders and files if necessary
          if os.path.isdir(self.proc_window.info.tmp_base):
            shutil.rmtree(self.proc_window.info.tmp_base)

          dials_log_dir = os.path.join(self.proc_window.info.log_base,
                                       'logs/dials_logs')
          if os.path.isdir(dials_log_dir):
            shutil.rmtree(dials_log_dir)
        except Exception:
          pass
        print('JOB TERMINATED!')
    except Exception:
      pass

    print ('Closing IOTA...')

    self.Close()

  def onClose(self, e):

    self.DestroyChildren()
    e.Skip()
# ----------------------------  Processing Window ---------------------------  #

class LogTab(wx.Panel):
  def __init__(self, parent):
    wx.Panel.__init__(self, parent=parent, id=wx.ID_ANY)

    self.log_sizer = wx.BoxSizer(wx.VERTICAL)
    self.log_window = rt.RichTextCtrl(self,
                                      style=rt.RE_MULTILINE |
                                            rt.RE_READONLY |
                                            wx.TE_DONTWRAP)
    self.log_window.SetFont(
      wx.Font(norm_font_size, wx.FONTFAMILY_TELETYPE, wx.FONTSTYLE_NORMAL,
              wx.FONTWEIGHT_NORMAL, False))
    self.log_sizer.Add(self.log_window, proportion=1, flag=wx.EXPAND | wx.ALL,
                       border=10)

    buttons = {'forward': (-1, 'Forward'),
               'reverse': (-1, 'Reverse')}
    self.find_string = ct.TextCtrlWithButtons(self, buttons=buttons,
                                              ctrl_label='Find String:')
    self.log_sizer.Add(self.find_string, flag=wx.EXPAND | wx.ALL, border=10)
    self.SetSizer(self.log_sizer)

    self.Bind(wx.EVT_BUTTON, self.onSearchForward, self.find_string.btn_forward)
    self.Bind(wx.EVT_BUTTON, self.onSearchReverse, self.find_string.btn_reverse)
    self.Bind(wx.EVT_TEXT_ENTER, self.onEnter, self.find_string.txt_ctrl)

  def onEnter(self, e):
    self.search_forward()

  def onSearchForward(self, e):
    self.search_forward()

  def search_forward(self):
    if self.log_window.GetCaretPosition() == -1:
      self.log_window.SetCaretPosition(0)
    pos = self.log_window.GetCaretPosition()
    search_string = self.find_string.txt_ctrl.GetValue().lower()
    log_string = self.log_window.GetValue()[pos:-1].lower()
    if search_string.replace(' ', '') not in ('', None):
      found_pos = log_string.find(search_string)
      if found_pos == -1:
        if pos > 0:
          msg_text = 'String Not Found! Search From the Top?'
          msg = wx.MessageDialog(None, msg_text, 'Not Found!',
                                 wx.YES_NO | wx.ICON_QUESTION)
          if msg.ShowModal() == wx.ID_YES:
            log_string = self.log_window.GetValue()[0:pos].lower()
            found_pos = log_string.find(search_string)
            if found_pos == -1:
              wx.MessageBox('String Not Found!', 'Not Found!',
                            wx.OK | wx.ICON_EXCLAMATION)
              return
          else:
            return
        else:
          wx.MessageBox('String Not Found!', 'Not Found!',
                        wx.OK | wx.ICON_EXCLAMATION)
          return
      else:
        found_pos += pos
      sel_range = (found_pos, found_pos + len(search_string))
      self.log_window.SetSelectionRange(sel_range)
    else:
      found_pos = 0
    self.log_window.SetCaretPosition(found_pos + len(search_string))
    if not self.log_window.IsPositionVisible(found_pos):
      self.log_window.ShowPosition(found_pos)

  def onSearchReverse(self, e):
    self.search_reverse()

  def search_reverse(self):
    if self.log_window.GetCaretPosition() == -1:
      self.log_window.SetCaretPosition(0)
    pos = self.log_window.GetCaretPosition()
    search_string = self.find_string.txt_ctrl.GetValue().lower()
    full_log = self.log_window.GetValue()
    log_string = full_log[0:pos].lower()
    log_end = len(full_log)
    if search_string.replace(' ', '') not in ('', None):
      found_pos = log_string.rfind(search_string)
      if found_pos == -1:
        if pos < log_end:
          msg_text = 'String Not Found! Search From the Bottom?'
          msg = wx.MessageDialog(None, msg_text, 'Not Found!',
                                 wx.YES_NO | wx.ICON_QUESTION)
          if msg.ShowModal() == wx.ID_YES:
            log_string = full_log[pos:-1].lower()
            found_pos = log_string.rfind(search_string)
            if found_pos == -1:
              wx.MessageBox('String Not Found!', 'Not Found!',
                            wx.OK | wx.ICON_EXCLAMATION)
              return
            else:
              found_pos += pos
          else:
            return
        else:
          wx.MessageBox('String Not Found!', 'Not Found!',
                        wx.OK | wx.ICON_EXCLAMATION)
          return
      sel_range = (found_pos, found_pos + len(search_string))
      self.log_window.SetSelectionRange(sel_range)
    else:
      found_pos = 0
    self.log_window.SetCaretPosition(found_pos - len(search_string))
    if not self.log_window.IsPositionVisible(found_pos):
      self.log_window.ShowPosition(found_pos)


# class ProcessingTab(d.ScrolledPanel):
class ProcessingTab(IOTABasePanel):
  def __init__(self, parent, gparams, *args, **kwargs):
    super(ProcessingTab, self).__init__(parent, *args, **kwargs)
    self.gparams = gparams
    self.info = None
    self.proc_stats = None
    self.parent = parent

    self.hkl_view_axis = 'l'
    self.user_sg = 'P1'
    self.pick = {'image': None, 'index': 0, 'axis': None, 'picked': False}
    self.proc_fnames = None

    self.processed = []
    self.nsref_x = []
    self.nsref_y = []
    self.res_x = []
    self.res_y = []

    self.dblclick = False

    self.main_fig_sizer = wx.GridBagSizer(0, 0)

    # Set regular font
    mpl.rc('font', family='sans-serif', size=plot_font_size)
    mpl.rc('mathtext', default='regular')

    # Integration figure (resolution & reflections / frame)
    self.int_panel = wx.Panel(self)
    int_sizer = wx.BoxSizer(wx.VERTICAL)
    self.int_panel.SetSizer(int_sizer)

    # Image info sizer
    self.info_sizer = wx.GridBagSizer(0, 5)
    self.info_txt = wx.TextCtrl(self.int_panel, style=wx.TE_READONLY)
    view_bmp = bitmaps.fetch_custom_icon_bitmap('image_viewer16')
    r_bmp = bitmaps.fetch_icon_bitmap('actions', '1rightarrow', size=16)
    l_bmp = bitmaps.fetch_icon_bitmap('actions', '1leftarrow', size=16)
    self.btn_right = btn.GenBitmapButton(self, bitmap=r_bmp)
    self.btn_left = btn.GenBitmapButton(self, bitmap=l_bmp)
    self.btn_viewer = btn.GenBitmapButton(self, bitmap=view_bmp)
    self.info_sizer.Add(self.info_txt, pos=(0, 1), flag=wx.EXPAND)
    self.info_sizer.Add(self.btn_left, pos=(0, 2))
    self.info_sizer.Add(self.btn_right, pos=(0, 3))
    self.info_sizer.Add(self.btn_viewer, pos=(0, 4))
    self.info_sizer.AddGrowableCol(1)
    int_sizer.Add(self.info_sizer, flag=wx.EXPAND | wx.LEFT | wx.RIGHT | wx.TOP,
                  border=10)
    self.info_txt.Hide()
    self.btn_right.Hide()
    self.btn_left.Hide()
    self.btn_viewer.Hide()

    self.btn_right.Disable()
    self.btn_left.Disable()
    self.btn_viewer.Disable()

    self.Bind(wx.EVT_BUTTON, self.onImageView, self.btn_viewer)
    self.Bind(wx.EVT_BUTTON, self.onArrow, self.btn_right)
    self.Bind(wx.EVT_BUTTON, self.onArrow, self.btn_left)

    # Charts
    # For some reason MatPlotLib 2.2.3 on GTK 6 does not create transparent
    # patches (tried set_visible(False), set_facecolor("none"), set_alpha(0),
    # to no avail). Thus, for GTK only, setting facecolor to background
    # color; otherwide to 'none'. This may change if other tests reveal the
    # same problem in other systems.
    if wx.Platform == '__WXGTK__':
      bg_color = [i/255 for i in self.GetBackgroundColour()]
    else:
      bg_color = 'none'

    # Integration plot
    self.int_figure = Figure(figsize=(1, 2.5), facecolor=bg_color)
    int_gsp = gridspec.GridSpec(2, 1, wspace=0, hspace=0)

    # Resolution / No. strong reflections plot
    self.res_axes = self.int_figure.add_subplot(int_gsp[0])
    self.res_axes.set_ylabel('Resolution ({})'.format(r'$\AA$'))
    self.res_axes.tick_params(labelbottom=False)

    self.nsref_axes = self.int_figure.add_subplot(int_gsp[1])
    self.nsref_axes.set_xlabel('Frame')
    self.nsref_axes.set_ylabel(
      'Spots (I/{0}(I)>{1})'
      ''.format(r'$\sigma$',
                self.gparams.data_selection.image_triage.strong_sigma))

    # Initialize blank charts, medians, and picks
    self.res_chart = self.res_axes.plot([], [], 'o', c='#0571b0', zorder=1,
                                        mec='black', picker=5)[0]
    self.res_med = self.res_axes.axhline(0, zorder=0, c='#0571b0', ls=':')
    self.res_pick, = self.res_axes.plot(0, 0, 'o', zorder=2, ms=12, alpha=0.5,
                                        mec='black', c='yellow', visible=False)
    self.nsref_chart = self.nsref_axes.plot([], [], 'o', c='#ca0020', zorder=1,
                                            mec='black', picker=5)[0]
    self.nsref_med = self.nsref_axes.axhline(0, zorder=0, c='#ca0020', ls=':')
    self.nsref_pick, = self.nsref_axes.plot(0, 0, 'o', ms=12, alpha=0.5,
                                            mec='black', zorder=2, c='yellow',
                                            visible=False)
    self.res_axes.set_autoscaley_on(True)
    self.nsref_axes.set_autoscaley_on(True)

    self.info_txt.Show()
    self.btn_right.Show()
    self.btn_left.Show()
    self.btn_viewer.Show()

    self.int_canvas = FigureCanvas(self.int_panel, -1, self.int_figure)
    int_sizer.Add(self.int_canvas, 1, flag=wx.EXPAND)
    self.int_canvas.draw()
    self.int_figure.set_tight_layout(True)

    # Wilson (<I> vs. res) plot
    self.wp_panel = wx.Panel(self)
    wp_sizer = wx.BoxSizer(wx.VERTICAL)
    self.wp_panel.SetSizer(wp_sizer)

    self.wp_figure = Figure(figsize=(0.3, 0.6), facecolor=bg_color)
    self.wp_axes = self.wp_figure.add_subplot(111)
    self.wp_axes.set_ylabel("<I>")

    self.wp_figure.set_tight_layout(True)
    self.wp_canvas = FigureCanvas(self.wp_panel, -1, self.wp_figure)
    wp_sizer.Add(self.wp_canvas, 1, flag=wx.EXPAND)

    # HKL (or slice) plot
    self.hkl_panel = wx.Panel(self)
    hkl_sizer = wx.BoxSizer(wx.VERTICAL)
    self.hkl_panel.SetSizer(hkl_sizer)

    self.hkl_figure = Figure(figsize=(0.3, 0.3), facecolor=bg_color)
    self.hkl_axes = self.hkl_figure.add_subplot(111)
    self.hkl_axes.set_xticks([])
    self.hkl_axes.set_yticks([])
    self.hkl_axes.set_frame_on(False)

    self.hkl_canvas = FigureCanvas(self.hkl_panel, -1, self.hkl_figure)
    hkl_sizer.Add(self.hkl_canvas, 1, flag=wx.EXPAND)

    self.hkl_sg = ct.OptionCtrl(self.hkl_panel, items=[('sg', 'P1')],
                                checkbox=True, checkbox_label='Space Group: ',
                                label_size=wx.DefaultSize,
                                ctrl_size=wx.DefaultSize)
    hkl_sizer.Add(self.hkl_sg, flag=wx.ALIGN_CENTER)

    # Proc Tab bindings
    self.Bind(wx.EVT_TEXT_ENTER, self.onSGTextEnter, self.hkl_sg.sg)
    self.Bind(wx.EVT_CHECKBOX, self.onSGCheckbox, self.hkl_sg.toggle)

    # Processing summary figure
    self.proc_panel = wx.Panel(self, size=(-1, 120))
    proc_sizer = wx.BoxSizer(wx.VERTICAL)
    self.proc_panel.SetSizer(proc_sizer)

    self.proc_figure = Figure(figsize=(0.5, 2.5), facecolor=bg_color)
    self.sum_axes = self.proc_figure.add_subplot(111)
    self.sum_axes.axis('off')

    self.bracket = mpatches.Rectangle((0, 0), 1, 1, fc='white',
                                      ec='black', lw=2, visible=False)

    self.proc_canvas = FigureCanvas(self.proc_panel, -1, self.proc_figure)
    self.proc_canvas.draw()
    self.proc_figure.set_tight_layout(True)
    proc_sizer.Add(self.proc_canvas, flag=wx.EXPAND | wx.BOTTOM, border=10)

    self.main_fig_sizer.Add(self.int_panel, pos=(0, 0), span=(2, 6),
                            flag=wx.EXPAND)
    self.main_fig_sizer.Add(self.wp_panel, pos=(2, 0), span=(2, 4),
                            flag=wx.EXPAND)
    self.main_fig_sizer.Add(self.hkl_panel, pos=(2, 4), span=(2, 2),
                            flag=wx.EXPAND)
    self.main_fig_sizer.Add(self.proc_panel, pos=(4, 0), span=(1, 6),
                            flag=wx.EXPAND)

    self.main_fig_sizer.AddGrowableCol(0)
    self.main_fig_sizer.AddGrowableCol(1)
    self.main_fig_sizer.AddGrowableCol(2)
    self.main_fig_sizer.AddGrowableCol(3)
    self.main_fig_sizer.AddGrowableCol(4)
    self.main_fig_sizer.AddGrowableCol(5)
    self.main_fig_sizer.AddGrowableRow(1)
    self.main_fig_sizer.AddGrowableRow(2)
    self.main_fig_sizer.AddGrowableRow(3)

    cid = self.int_canvas.mpl_connect('pick_event', self.on_pick)
    sid = self.proc_canvas.mpl_connect('pick_event', self.on_bar_pick)
    xid = self.int_canvas.mpl_connect('button_press_event',
                                      self.on_button_press)
    xid = self.hkl_canvas.mpl_connect('button_press_event', self.on_hkl_press)
    xid = self.proc_canvas.mpl_connect('button_press_event',
                                       self.on_button_press)
    xid = self.proc_canvas.mpl_connect('button_release_event',
                                       self.on_button_release)

    self.SetSizer(self.main_fig_sizer)

  def _update_canvas(self, canvas, draw_idle=True):
    """ Update a canvas (passed as arg)
    :param canvas: A canvas to be updated via draw_idle
    """
    # Draw_idle is useful for regular updating of the chart; straight-up draw
    # without flush_events() will have to be used when buttons are clicked to
    # avoid recursive calling of wxYield
    if draw_idle:
      canvas.draw_idle()
      try:
        canvas.flush_events()
      except (NotImplementedError, AssertionError):
        pass
    else:
      canvas.draw()
    canvas.Refresh()

  def onSGTextEnter(self, e):
    user_sg = str(self.hkl_sg.sg.GetValue())

    # Attempt to create a space group object; if symbol or number are
    # invalid, this will fail
    from cctbx import crystal
    if user_sg:
      try:
        sym = crystal.symmetry(space_group_symbol=str(user_sg))
      except RuntimeError:
        pass
      else:
        self.user_sg = str(sym.space_group_info())
    self.hkl_sg.sg.SetValue(self.user_sg)
    self.draw_measured_indices()

  def onSGCheckbox(self, e):
    if e.IsChecked():
      if self.gparams.cctbx_xfel.target_space_group:
        self.hkl_sg.sg.SetValue(
          str(self.gparams.cctbx_xfel.target_space_group))
      self.user_sg = str(self.hkl_sg.sg.GetValue())
    else:
      self.user_sg = 'P1'
    self.draw_measured_indices()

  def draw_summary(self):

    try:
      n_img = len(self.info.categories['total'][0])
      nonzero = []
      names = []
      patches = []
      cat_keys = ('failed_triage', 'failed_spotfinding', 'failed_indexing',
                  'failed_grid_search', 'failed_integration', 'failed_filter',
                  'integrated', 'not_processed')

      for key in cat_keys:
        name = self.info.categories[key][1]
        color = self.info.categories[key][3]
        n_in_cat = len(self.info.categories[key][0])
        if color is not None and n_in_cat > 0:
          nonzero.append([name, color, n_in_cat])
          names.append(name)
          patches.append(None)

      self.sum_axes.clear()
      self.sum_axes.axis([0, 1.01 * n_img, -0.5, 0.75])
      self.sum_axes.axis('off')

      for i in range(len(nonzero)):
        percent = np.round(nonzero[i][2] / n_img * 100)
        previous = [j[2] for j in nonzero[:i]]
        lf = np.sum(previous)
        barh = self.sum_axes.barh(0, nonzero[i][2],
                                  left=lf,
                                  color=nonzero[i][1],
                                  align='center',
                                  label='{}%'.format(percent),
                                  picker=True)
        patch = barh[0]
        bl = patch.get_xy()
        patches[i] = ((bl[0], bl[0] + patch.get_width()),
                      (bl[1], bl[1] + patch.get_height()))

        x = 0.5 * patch.get_width() + bl[0]
        y = 0.5 * patch.get_height() + bl[1]
        self.sum_axes.text(x, y, "{}%".format(percent),
                           ha='center', va='center')
      self.sum_axes.legend(names,
                           ncol=len(nonzero),
                           bbox_to_anchor=(0, -1, 1, 1),
                           loc='upper center', fontsize=8,
                           frameon=False, handlelength=1,
                           mode='expand')

      if self.bracket.get_visible():
        idx = self.pick['index']
        p_idx = [patches.index(i) for i in patches if
                 i[0][0] <= idx <= i[0][1]][0]
        cat = names[p_idx].replace(' ', '_')
        self.proc_fnames = self.info.categories[cat][0]

        px = patches[p_idx][0][0]
        pw = patches[p_idx][0][1] - patches[p_idx][0][0]
        py = patches[p_idx][1][0]
        ph = patches[p_idx][1][1] - patches[p_idx][1][0]
        self.bracket.set_bounds(px, py, pw, ph)
        self.sum_axes.add_patch(self.bracket)

      self._update_canvas(canvas=self.proc_canvas)

    except ValueError as e:
      print('SUMMARY PLOT ERROR: ', e)
      return

  def draw_plots(self):
    self.draw_integration_plots()
    self.draw_b_factors()
    self.draw_measured_indices()

  def draw_integration_plots(self):
    # Extract data and make arrays:
    try:
      if self.info.stats:
        idx = None
        filenames = None
        img_idx = 0
        spt = None
        res = None

        # Strong reflections
        if self.info.stats['strong']['lst']:
          idx, filenames, img_idx, spt = zip(*self.info.stats['strong']['lst'])
          self.nsref_x = np.append(self.nsref_x,
                                   np.array(idx).astype(np.double))
          self.nsref_y = np.append(self.nsref_y,
                                   np.array(spt).astype(np.double))

        # Resolution
        if self.info.stats['res']['lst']:
          idx, filenames, img_idx, res = zip(*self.info.stats['res']['lst'])
          self.res_x = np.append(self.res_x, np.array(idx).astype(np.double))
          self.res_y = np.append(self.res_y, np.array(res).astype(np.double))

        # Update arrays
        if (idx and filenames and spt and res):
          self.processed.extend(zip(idx, filenames, img_idx, spt, res))
          res_median = np.median(self.res_y)
          nsref_median = np.median(self.nsref_y)
        else:
          return
    except ValueError as e:
      print('IOTA PLOTTING (PROC) ERROR: ', e)
    else:
      # Resolution per frame
      res_m = np.isfinite(self.res_y)
      self.res_chart.set_xdata(self.res_x[res_m])
      self.res_chart.set_ydata(self.res_y[res_m])
      self.res_med.set_ydata(res_median)

      self.res_axes.set_xlim(0, np.nanmax(self.res_x) + 2)
      res_ymax = np.nanmax(self.res_y) * 1.1
      res_ymin = np.nanmin(self.res_y) * 0.9
      if res_ymin == res_ymax:
        res_ymax = res_ymin + 1
      self.res_axes.set_ylim(ymin=res_ymin, ymax=res_ymax)
      self.res_axes.draw_artist(self.res_chart)

      # Plot strong reflections per frame
      self.nsref_chart.set_xdata(self.nsref_x)
      self.nsref_chart.set_ydata(self.nsref_y)
      self.nsref_med.set_ydata(nsref_median)

      self.nsref_axes.set_xlim(0, np.nanmax(self.nsref_x) + 2)
      nsref_ymax = np.nanmax(self.nsref_y) * 1.25 + 10
      if nsref_ymax == 0:
        nsref_ymax = 100
      self.nsref_axes.set_ylim(ymin=0, ymax=nsref_ymax)
      self.nsref_axes.draw_artist(self.nsref_chart)

      self._update_canvas(canvas=self.int_canvas)

  def draw_b_factors(self):
    self.wp_axes.clear()
    self.wp_axes.set_xlabel('B-factor')
    self.wp_axes.set_ylabel('Count')
    self.wp_axes.set_title('Wilson B-factor Histogram')
    if self.info.b_factors:
      self.wp_axes.hist(self.info.b_factors, 50, density=False,
                        facecolor='#4575b4', histtype='stepfilled')

    self._update_canvas(canvas=self.wp_canvas)

  def draw_measured_indices(self):
    # Draw a h0, k0, or l0 slice of merged data so far
    self.hkl_axes.clear()
    self.hkl_axes.axhline(0, lw=0.5, c='black', ls='-')
    self.hkl_axes.axvline(0, lw=0.5, c='black', ls='-')
    self.hkl_axes.set_xticks([])
    self.hkl_axes.set_yticks([])

    try:
      self.hkl_colorbar.remove()
    except AttributeError:
      pass
    except KeyError:
      pass

    try:
      hkl_slice = self.info.get_hkl_slice(sg=self.user_sg,
                                          axis=self.hkl_view_axis)
    except AttributeError as e:
      print ('IOTA HKL PLOT ERROR: ', e)
      return

    try:
      hkl, freq = zip(*hkl_slice)
    except ValueError:
      hkl = [(0, 0, 0)]
      freq = 1
    except TypeError:
      return

    h, k, l = zip(*hkl)
    if self.hkl_view_axis == 'l':
      x = h
      y = k
      self.hkl_axes.set_xlabel('h', weight='bold')
      self.hkl_axes.set_ylabel('k', weight='bold', rotation='horizontal')
    elif self.hkl_view_axis == 'k':
      x = h
      y = l
      self.hkl_axes.set_xlabel('h', weight='bold')
      self.hkl_axes.set_ylabel('l', weight='bold', rotation='horizontal')
    elif self.hkl_view_axis == 'h':
      x = k
      y = l
      self.hkl_axes.set_xlabel('k', weight='bold')
      self.hkl_axes.set_ylabel('l', weight='bold', rotation='horizontal')
    else:
      # if for some reason this goes to plotting without any indices
      x = np.zeros(500)
      y = np.zeros(500)
      freq = np.zeros(500)

    # Format plot
    pt_size = int(max(self.hkl_panel.GetSize()) / 100)
    if pt_size == 0:
      pt_size = 1

    hkl_scatter = self.hkl_axes.scatter(x, y, c=freq, cmap="jet",
                                        s=pt_size, edgecolor='none')
    self.hkl_axes.xaxis.set_label_coords(x=1, y=0.5)
    self.hkl_axes.yaxis.set_label_coords(x=0.5, y=1)

    try:
      xmax = abs(max(x, key=abs))
      ymax = abs(max(y, key=abs))

      # Zero values will result in a matplotlib UserWarning; set to an
      # arbitrarily small number to avoid this
      if xmax == 0:
        xmax += 0.00001
      if ymax == 0:
        ymax += 0.00001

      self.hkl_axes.set_xlim(xmin=-xmax, xmax=xmax)
      self.hkl_axes.set_ylim(ymin=-ymax, ymax=ymax)
    except ValueError:
      pass

    vmax = 2 if np.max(freq) <= 2 else np.max(freq)
    norm = colors.Normalize(vmin=1, vmax=vmax)
    self.hkl_colorbar = self.hkl_figure.colorbar(hkl_scatter,
                                                 ax=self.hkl_axes,
                                                 cmap='jet',
                                                 norm=norm,
                                                 orientation='vertical',
                                                 aspect=40)

    self._update_canvas(canvas=self.hkl_canvas)

  def onImageView(self, e):
    filepath = self.info_txt.GetValue().split(' ')[0]
    viewer = self.gparams.gui.image_viewer
    if os.path.isfile(filepath):
      viewer = thr.ImageViewerThread(self,
                                     viewer=viewer,
                                     file_string=filepath)
      viewer.start()

  def view_proc_images(self):
    filenames = None
    if len(self.proc_fnames) > 5:
      view_warning = d.ViewerWarning(self.parent, len(self.proc_fnames))
      if view_warning.ShowModal() == wx.ID_OK:
        # parse 'other' entry
        img_no_string = str(view_warning.no_images).split(',')
        filenames = []
        for n in img_no_string:
          if '-' in n:
            img_limits = n.split('-')
            start = int(min(img_limits))
            end = int(max(img_limits))
            if start <= len(self.proc_fnames) and end <= len(self.proc_fnames):
              filenames.extend(self.proc_fnames[start:end])
          else:
            if int(n) <= len(self.proc_fnames):
              filenames.append(self.proc_fnames[int(n)])
    elif 0 < len(self.proc_fnames) <= 5:
      filenames = self.proc_fnames

    # handle filepath tuples
    if isinstance(filenames, list) or isinstance(filenames, tuple):
      filenames = zip(*filenames)[1]

    if filenames:
      file_string = ' '.join(filenames)
      viewer = self.gparams.gui.image_viewer
      viewer = thr.ImageViewerThread(self,
                                     viewer=viewer,
                                     file_string=file_string)
      viewer.start()

  def onArrow(self, e):
    idx = self.pick['index']
    self.pick['image'] = None
    if e.GetId() == self.btn_right.GetId():
      direction = 1
    elif e.GetId() == self.btn_left.GetId():
      direction = -1

    search = True
    while search:
      idx += direction
      if idx > len(self.processed) or idx < 0:
        break
      else:
        entry = [i for i in self.processed if i[0] == idx]
        if entry:
          search = False
          point_idx, img, img_idx, spt, res = entry[0]
          self.info_txt.SetValue(img)
          self.pick['index'] = idx
          self.pick['image'] = img
          self.pick['image_index'] = img_idx
          self.nsref_pick.set_data(idx, spt)
          self.res_pick.set_data(idx, res)
        else:
          search = True

    self._update_canvas(canvas=self.int_canvas, draw_idle=False)

  def on_pick(self, event):
    self.bracket.set_visible(False)
    self.nsref_pick.set_visible(True)
    self.res_pick.set_visible(True)
    self._update_canvas(canvas=self.proc_canvas, draw_idle=False)

    idx = int(round(event.mouseevent.xdata))
    entry = [i for i in self.processed if i[0] == idx]
    if entry:
      point_idx, img, img_idx, spt, res = entry[0]
      self.pick['picked'] = True
      if event.mouseevent.inaxes == self.nsref_axes:
        self.pick['axis'] = 'nsref'
      elif event.mouseevent.inaxes == self.res_axes:
        self.pick['axis'] = 'res'
      self.pick['image'] = img
      self.pick['index'] = idx
      self.pick['img_idx'] = img_idx
      self.nsref_pick.set_data(point_idx, spt)
      self.res_pick.set_data(point_idx, res)
      txt = '{} ({})'.format(img, img_idx)
      self.toggle_pick(enabled=True, txt=txt)

    self._update_canvas(canvas=self.int_canvas, draw_idle=False)

  def on_bar_pick(self, event):
    self.show_image_group(e=event.mouseevent)

  def show_image_group(self, e):
    self.pick['picked'] = True
    if e.inaxes == self.sum_axes:
      self.pick['axis'] = 'summary'
      self.pick['index'] = e.xdata
      self.bracket.set_visible(True)
      self.draw_summary()
    self.toggle_pick(enabled=False)

  def toggle_pick(self, enabled=False, txt=''):
    self.nsref_pick.set_visible(enabled)
    self.res_pick.set_visible(enabled)
    self.info_txt.SetValue(txt)

    if enabled:
      self.btn_left.Enable()
      self.btn_right.Enable()
      self.btn_viewer.Enable()
    else:
      self.btn_left.Disable()
      self.btn_right.Disable()
      self.btn_viewer.Disable()

    self._update_canvas(canvas=self.int_canvas, draw_idle=False)
    self.Refresh()

  def on_hkl_press(self, event):
    if event.inaxes == self.hkl_axes:
      if self.hkl_view_axis == 'h':
        self.hkl_view_axis = 'k'
      elif self.hkl_view_axis == 'k':
        self.hkl_view_axis = 'l'
      elif self.hkl_view_axis == 'l':
        self.hkl_view_axis = 'h'
      self.draw_measured_indices()
    self.Refresh()

  def on_button_press(self, event):
    if event.button != 1:
      self.pick['picked'] = False
      if event.inaxes == self.sum_axes:
        self.bracket.set_visible(False)
        self._update_canvas(canvas=self.proc_canvas, draw_idle=False)
      elif event.inaxes in (self.nsref_axes, self.res_axes):
        self.nsref_pick.set_visible(False)
        self.res_pick.set_visible(False)
        self.info_txt.SetValue('')
        self.btn_left.Disable()
        self.btn_right.Disable()
        self.btn_viewer.Disable()
        self._update_canvas(canvas=self.int_canvas, draw_idle=False)

    if event.dblclick:
      self.dblclick = True
    else:
      self.dblclick = False

    self.Refresh()

  def on_button_release(self, event):
    if event.button == 1 and self.dblclick:
      self.dblclick = False
      if not self.bracket.get_visible():
        self.show_image_group(e=event)
      self.view_proc_images()


class LiveAnalysisTab(IOTABaseScrolledPanel):
  def __init__(self, parent, gparams=None, *args, **kwargs):
    self.parent = parent
    self.info = None
    self.gparams = gparams

    super(LiveAnalysisTab, self).__init__(parent, *args, **kwargs)
    self.main_fig_sizer = wx.GridBagSizer(0, 0)

    # Set regular font
    mpl.rc('font', family='sans-serif', size=plot_font_size)
    mpl.rc('mathtext', default='regular')

    # For some reason MatPlotLib 2.2.3 on GTK 6 does not create transparent
    # patches (tried set_visible(False), set_facecolor("none"), set_alpha(0),
    # to no avail). Thus, for GTK only, setting facecolor to background
    # color; otherwide to 'none'. This may change if other tests reveal the
    # same problem in other systems.
    if wx.Platform == '__WXGTK__':
      bg_color = [i/255 for i in self.GetBackgroundColour()]
    else:
      bg_color = 'none'

    # UC Histogram / cluster figure
    self.uc_panel = wx.Panel(self)
    uc_box = wx.StaticBox(self.uc_panel, label='Unit Cell Histograms')
    uc_sizer = wx.StaticBoxSizer(uc_box, wx.VERTICAL)
    self.uc_panel.SetSizer(uc_sizer)
    self.uc_figure = Figure(figsize=(1, 2.5), facecolor=bg_color)

    uc_gsub = gridspec.GridSpec(2, 3, wspace=0, hspace=0)
    self.a_axes = self.uc_figure.add_subplot(uc_gsub[0])
    self.a_axes.xaxis.get_major_ticks()[0].label1.set_visible(False)
    self.a_axes.xaxis.get_major_ticks()[-1].label1.set_visible(False)
    self.b_axes = self.uc_figure.add_subplot(uc_gsub[1], sharey=self.a_axes)
    self.b_axes.xaxis.get_major_ticks()[0].label1.set_visible(False)
    self.b_axes.xaxis.get_major_ticks()[-1].label1.set_visible(False)
    self.b_axes.set_yticklabels(list('' * 5), visible=False)
    self.c_axes = self.uc_figure.add_subplot(uc_gsub[2], sharey=self.a_axes)
    self.c_axes.xaxis.get_major_ticks()[0].label1.set_visible(False)
    self.c_axes.xaxis.get_major_ticks()[-1].label1.set_visible(False)
    self.c_axes.set_yticklabels(list('' * 5), visible=False)
    self.alpha_axes = self.uc_figure.add_subplot(uc_gsub[3])
    self.alpha_axes.xaxis.get_major_ticks()[0].label1.set_visible(False)
    self.alpha_axes.xaxis.get_major_ticks()[-1].label1.set_visible(False)
    self.beta_axes = self.uc_figure.add_subplot(uc_gsub[4],
                                                sharey=self.alpha_axes)
    self.beta_axes.xaxis.get_major_ticks()[0].label1.set_visible(False)
    self.beta_axes.xaxis.get_major_ticks()[-1].label1.set_visible(False)
    self.beta_axes.set_yticklabels(list('' * 5), visible=False)
    self.gamma_axes = self.uc_figure.add_subplot(uc_gsub[5],
                                                 sharey=self.alpha_axes)
    self.gamma_axes.xaxis.get_major_ticks()[0].label1.set_visible(False)
    self.gamma_axes.xaxis.get_major_ticks()[-1].label1.set_visible(False)
    self.gamma_axes.set_yticklabels(list('' * 5), visible=False)

    self.uc_canvas = FigureCanvas(self.uc_panel, -1, self.uc_figure)
    self.uc_figure.set_tight_layout(True)
    uc_sizer.Add(self.uc_canvas, 1, flag=wx.EXPAND)

    # UC Clustering Result
    self.cluster_panel = wx.Panel(self)
    cluster_box = wx.StaticBox(self.cluster_panel, label='Unit Cell Clustering')
    cluster_box_sizer = wx.StaticBoxSizer(cluster_box, wx.VERTICAL)
    self.cluster_panel.SetSizer(cluster_box_sizer)
    self.cluster_list = ct.CustomListCtrl(self.cluster_panel, size=(-1, 100),
                                          content_font_size=norm_font_size)
    font = wx.Font(norm_font_size, wx.FONTFAMILY_TELETYPE,
                              wx.FONTSTYLE_NORMAL, wx.FONTWEIGHT_NORMAL, False)
    self.cluster_list.SetFont(font)
    self.cluster_list.ctr.InsertColumn(0, "#")
    self.cluster_list.ctr.InsertColumn(1, "Lattice")
    self.cluster_list.ctr.InsertColumn(2, "Unit Cell", width=200)
    self.cluster_list.ctr.setResizeColumn(3)
    cluster_box_sizer.Add(self.cluster_list, proportion=1, flag=wx.EXPAND)

    # PRIME result
    self.tb1_panel = wx.Panel(self)
    tb1_box = wx.StaticBox(self.tb1_panel, label='LivePRIME Results')
    tb1_sizer = wx.StaticBoxSizer(tb1_box, wx.VERTICAL)
    self.tb1_panel.SetSizer(tb1_sizer)
    self.tb1_plot = ppl.Plotter(self.tb1_panel, params=None, info=None)
    self.tb1_plot.initialize_figure(figsize=(0.1, 0.1))
    tb1_sizer.Add(self.tb1_plot, 1, flag=wx.EXPAND | wx.ALL, border=10)

    # Analysis Options
    self.opt_panel = wx.Panel(self)
    self.opt_sizer = wx.GridBagSizer(0, 0)
    self.opt_panel.SetSizer(self.opt_sizer)
    self.pg_uc = ct.OptionCtrl(self.opt_panel,
                               items=[('pg', ''), ('uc', '')],
                               sub_labels=('symmetry', 'cell'),
                               grid=(2, 2),
                               expand_cols=(1),
                               label_size=wx.DefaultSize,
                               ctrl_size=wx.DefaultSize)
    self.btn_run_analysis = wx.Button(self.opt_panel, label='Run Analysis')
    self.opt_sizer.Add(self.pg_uc, pos=(0, 0), span=(2, 1),
                       flag=wx.EXPAND | wx.ALL, border=5)
    self.opt_sizer.Add(self.btn_run_analysis, pos=(0, 1), span=(1, 1),
                       flag=wx.ALL, border=5)
    self.opt_sizer.AddGrowableCol(0)

    self.main_fig_sizer.Add(self.uc_panel, pos=(0, 0), span=(2, 4),
                            flag=wx.EXPAND)
    self.main_fig_sizer.Add(self.cluster_panel, pos=(2, 0), span=(3, 2),
                            flag=wx.EXPAND)
    self.main_fig_sizer.Add(self.tb1_panel, pos=(2, 2), span=(2, 2),
                            flag=wx.EXPAND)
    self.main_fig_sizer.Add(self.opt_panel, pos=(4, 2), span=(1, 2),
                            flag=wx.EXPAND)

    self.main_fig_sizer.AddGrowableCol(0)
    self.main_fig_sizer.AddGrowableCol(1)
    self.main_fig_sizer.AddGrowableCol(2)
    self.main_fig_sizer.AddGrowableRow(1)
    self.main_fig_sizer.AddGrowableRow(2)
    self.main_fig_sizer.AddGrowableRow(3)

    self.SetSizer(self.main_fig_sizer)

  def draw_plots(self):
    if self.info and self.info.init_proc:
      if self.info.categories['integrated'][0]:
        self.draw_uc_histograms()
      if hasattr(self.info, 'clusters') and self.info.clusters:
        self.report_clustering_results()
      if hasattr(self.info, 'prime_info') and self.info.prime_info:
        self.report_prime_results()

      self.SetupScrolling()
      self.Refresh()

  def report_clustering_results(self):
    self.cluster_list.ctr.DeleteAllItems()
    for c in self.info.clusters:
      i = self.info.clusters.index(c)
      idx = self.cluster_list.ctr.InsertStringItem(i, str(c['number']))
      self.cluster_list.ctr.SetStringItem(idx, 1, str(c['pg']))
      self.cluster_list.ctr.SetStringItem(idx, 2, str(c['uc']))

    self.cluster_list.ctr.SetColumnWidth(0, width=-1)
    self.cluster_list.ctr.SetColumnWidth(1, width=-1)
    self.cluster_list.ctr.SetColumnWidth(2, width=-1)


  def report_prime_results(self):

    try:
      self.tb1_plot.table.remove()
    except Exception:
      pass

    try:
      self.tb1_plot.info = self.info.prime_info
      self.tb1_plot.table_one_figure()
    except Exception as e:
      import traceback
      traceback.print_exc()
      print('PRIME PLOTTER ERROR: ', e)


  def calculate_uc_histogram(self, a, axes, xticks_loc='top', set_ylim=False):
    # n, bins = np.histogram(a, 50)
    # left = np.array(bins[:-1])
    # right = np.array(bins[1:])
    # bottom = np.zeros(len(left))
    # top = bottom + n
    # XY = np.array([[left, left, right, right], [bottom, top, top, bottom]]).T
    # barpath = path.Path.make_compound_path_from_polys(XY)
    # patch = mpatches.PathPatch(barpath, fc='#4575b4', lw=0, alpha=0.75)
    # axes.add_patch(patch)

    # axes.set_xlim(left[0], right[-1])
    # if set_ylim:
    #   axes.set_ylim(bottom.min(), 1.05 * top.max())

    axes.hist(a, 50, density=False, facecolor='#4575b4', histtype='stepfilled')
    axes.xaxis.get_major_ticks()[0].label1.set_visible(False)
    axes.xaxis.get_major_ticks()[-1].label1.set_visible(False)

    if xticks_loc == 'top':
      axes.xaxis.tick_top()
    elif xticks_loc == 'bottom':
      axes.xaxis.tick_bottom()

  def draw_uc_histograms(self):
    try:
      # Unit cell histograms
      self.a_axes.clear()
      self.b_axes.clear()
      self.c_axes.clear()
      self.alpha_axes.clear()
      self.beta_axes.clear()
      self.gamma_axes.clear()

      a, b, c, alpha, beta, gamma, sg = zip(*self.info.cluster_iterable)

      self.calculate_uc_histogram(a, self.a_axes, set_ylim=True)
      edge_ylabel = 'a, b, c ({})'.format(r'$\AA$')
      self.a_axes.set_ylabel(edge_ylabel)

      self.calculate_uc_histogram(b, self.b_axes)
      self.b_axes.set_yticklabels(list('' * 5), visible=False)

      self.calculate_uc_histogram(c, self.c_axes)
      self.c_axes.set_yticklabels(list('' * 5), visible=False)

      self.calculate_uc_histogram(alpha, self.alpha_axes,
                                  xticks_loc='bottom', set_ylim=True)
      ang_ylabel = '{}, {}, {} ({})'.format(r'$\alpha$', r'$\beta$',
                                            r'$\gamma$', r'$^\circ$')
      self.alpha_axes.set_ylabel(ang_ylabel)

      self.calculate_uc_histogram(beta, self.beta_axes, xticks_loc='bottom')
      self.beta_axes.set_yticklabels(list('' * 5), visible=False)

      self.calculate_uc_histogram(gamma, self.gamma_axes, xticks_loc='bottom')
      self.gamma_axes.set_yticklabels(list('' * 5), visible=False)

      self.uc_canvas.draw()
      self.uc_canvas.Refresh()

    except ValueError as e:
      print('UC HISTOGRAM ERROR: ', e)


class SummaryTab(IOTABaseScrolledPanel):
  def __init__(self, parent, info, gparams, *args, **kwargs):
    super(SummaryTab, self).__init__(parent, *args, **kwargs)

    self.parent = parent
    self.info = info
    self.gparams = gparams

    summary_sizer = wx.BoxSizer(wx.VERTICAL)

    sfont = wx.Font(norm_font_size, wx.FONTFAMILY_DEFAULT, wx.FONTSTYLE_NORMAL,
                    wx.FONTWEIGHT_NORMAL)
    bfont = wx.Font(norm_font_size, wx.FONTFAMILY_DEFAULT, wx.FONTSTYLE_NORMAL,
                    wx.FONTWEIGHT_BOLD)
    self.SetFont(bfont)

    # Run information
    run_box = wx.StaticBox(self, label='Run Information')
    run_box.SetFont(sfont)
    run_box_sizer = wx.StaticBoxSizer(run_box, wx.VERTICAL)
    run_box_grid = wx.FlexGridSizer(3, 2, 5, 20)
    self.title_txt = wx.StaticText(self, label='')
    self.title_txt.SetFont(sfont)
    self.folder_txt = wx.StaticText(self, label='')
    self.folder_txt.SetFont(sfont)

    run_box_grid.AddMany([(wx.StaticText(self, label='Title')),
                          (self.title_txt, 1, wx.EXPAND),
                          (wx.StaticText(self, label='Directory')),
                          (self.folder_txt, 1, wx.EXPAND)])

    run_box_grid.AddGrowableCol(1, 1)
    run_box_sizer.Add(run_box_grid, flag=wx.EXPAND | wx.ALL, border=10)

    summary_sizer.Add(run_box_sizer, flag=wx.EXPAND | wx.ALL, border=10)

    # Integration summary
    int_box = wx.StaticBox(self, label='Analysis of Integration')
    int_box.SetFont(sfont)
    int_box_sizer = wx.StaticBoxSizer(int_box, wx.HORIZONTAL)
    self.int_box_grid = wx.GridBagSizer(5, 20)

    # Button & binding for heatmap display
    heatmap_bmp = bitmaps.fetch_custom_icon_bitmap('heatmap24')
    self.int_heatmap = ct.GradButton(self,
                                     bmp=heatmap_bmp,
                                     label='  Spotfinding Heatmap',
                                     size=(250, -1))
    self.int_box_grid.Add(self.int_heatmap, pos=(0, 1), flag=wx.ALIGN_RIGHT)
    self.Bind(wx.EVT_BUTTON, self.onPlotHeatmap, self.int_heatmap)
    self.int_box_grid.AddGrowableCol(0)

    # Insert into sizers
    int_box_sizer.Add(self.int_box_grid, 1, flag=wx.ALL | wx.EXPAND, border=10)
    summary_sizer.Add(int_box_sizer, flag=wx.EXPAND | wx.ALL, border=10)

    if self.gparams.advanced.processing_backend != 'ha14':
      summary_sizer.Hide(int_box_sizer, recursive=True)
      self.Layout()

    # Dataset Info
    dat_box = wx.StaticBox(self, label='Dataset Information')
    dat_box.SetFont(sfont)
    dat_box_sizer = wx.StaticBoxSizer(dat_box, wx.HORIZONTAL)
    self.dat_box_grid = wx.GridBagSizer(5, 20)

    # Buttons for res. histogram and beam xy plot
    hist_bmp = bitmaps.fetch_icon_bitmap('mimetypes', 'spreadsheet', size=32,
                                         scale=(24, 24))
    self.dat_reshist = ct.GradButton(self,
                                     bmp=hist_bmp,
                                     label='  Resolution Histogram',
                                     size=(250, -1))
    beamXY_bmp = bitmaps.fetch_custom_icon_bitmap('scatter_plot_24')
    self.dat_beamxy = ct.GradButton(self,
                                    bmp=beamXY_bmp,
                                    label='  Beam XY Plot', size=(250, -1))
    self.dat_beam3D = ct.GradButton(self,
                                    bmp=beamXY_bmp,
                                    label='  Beam XYZ Plot', size=(250, -1))
    self.dat_box_grid.Add(self.dat_reshist, pos=(0, 1), flag=wx.ALIGN_RIGHT)
    self.dat_box_grid.Add(self.dat_beamxy, pos=(1, 1), flag=wx.ALIGN_RIGHT)
    self.dat_box_grid.Add(self.dat_beam3D, pos=(2, 1), flag=wx.ALIGN_RIGHT)
    self.Bind(wx.EVT_BUTTON, self.onPlotBeamXY, self.dat_beamxy)
    self.Bind(wx.EVT_BUTTON, self.onPlotBeam3D, self.dat_beam3D)
    self.Bind(wx.EVT_BUTTON, self.onPlotResHist, self.dat_reshist)

    # Insert into sizers
    dat_box_sizer.Add(self.dat_box_grid, 1, flag=wx.ALL | wx.EXPAND, border=10)
    summary_sizer.Add(dat_box_sizer, flag=wx.EXPAND | wx.ALL, border=10)

    # Clustering info
    self.cluster_panel = wx.Panel(self)
    cluster_box = wx.StaticBox(self.cluster_panel, label='Unit Cell Clustering')
    cluster_box_sizer = wx.StaticBoxSizer(cluster_box, wx.VERTICAL)
    self.cluster_panel.SetSizer(cluster_box_sizer)
    self.cluster_info = ct.CustomListCtrl(self.cluster_panel, size=(-1, 150))
    self.cluster_info.ctr.InsertColumn(0, "#")
    self.cluster_info.ctr.InsertColumn(1, "Lattice")
    self.cluster_info.ctr.InsertColumn(2, "Unit Cell")
    self.cluster_info.ctr.InsertColumn(3, "Filename")
    self.cluster_info.ctr.setResizeColumn(3)
    cluster_box_sizer.Add(self.cluster_info, proportion=1, flag=wx.EXPAND)
    summary_sizer.Add(self.cluster_panel, flag=wx.EXPAND | wx.ALL, border=10)

    # Hide if not done
    if not self.gparams.analysis.clustering.flag_on:
      self.cluster_panel.Hide()

    # Summary
    smr_box = wx.StaticBox(self, label='Run Summary')
    smr_box.SetFont(sfont)
    smr_box_sizer = wx.StaticBoxSizer(smr_box, wx.HORIZONTAL)
    self.smr_box_grid = wx.GridBagSizer(5, 20)

    prime_bmp = bitmaps.fetch_custom_icon_bitmap('prime32', scale=(24, 24))
    self.smr_runprime = ct.GradButton(self,
                                      bmp=prime_bmp,
                                      label='  Run PRIME', size=(250, -1))
    cluster_bmp = bitmaps.fetch_custom_icon_bitmap('distance_difference',
                                                   scale=(24, 24))
    self.smr_runcluster = ct.GradButton(self,
                                        bmp=cluster_bmp,
                                        label='  Run CLUSTER', size=(250, -1))

    self.smr_box_grid.Add(self.smr_runcluster, pos=(0, 1), flag=wx.ALIGN_RIGHT)
    self.smr_box_grid.Add(self.smr_runprime, pos=(1, 1), flag=wx.ALIGN_RIGHT)
    self.Bind(wx.EVT_BUTTON, self.onPRIME, self.smr_runprime)
    self.Bind(wx.EVT_BUTTON, self.onCLUSTER, self.smr_runcluster)

    smr_box_sizer.Add(self.smr_box_grid, 1, flag=wx.ALL | wx.EXPAND, border=10)
    summary_sizer.Add(smr_box_sizer, flag=wx.EXPAND | wx.ALL, border=10)

    self.SetFont(sfont)
    self.SetSizer(summary_sizer)
    self.SetupScrolling()

  def onPRIME(self, e):
    from prime.postrefine.mod_gui_frames import PRIMEWindow

    self.prime_window = PRIMEWindow(None, -1, title='PRIME',
                                    prefix=self.gparams.advanced.prime_prefix)
    self.prime_window.load_script(out_dir=self.info.int_base)
    self.prime_window.place_and_size(set_size='v_default', set_by='mouse',
                                     center=True)

    os.chdir(self.info.int_base)
    self.prime_window.Show(True)

  def onCLUSTER(self, e):
    cluster_dlg = d.ClusterDialog(self)
    cluster_dlg.write_files.SetValue(
      self.gparams.analysis.clustering.write_files)
    cluster_dlg.cluster_threshold.ctr.SetValue(
      self.gparams.analysis.clustering.threshold)
    cluster_dlg.cluster_limit.ctr.SetValue(
      self.gparams.analysis.clustering.limit)
    if self.gparams.analysis.clustering.n_images > 0:
      cluster_dlg.cluster_n_images.ctr.SetValue(
        self.gparams.analysis.clustering.n_images)

    if (cluster_dlg.ShowModal() == wx.ID_OK):
      self.cluster_panel.Show()
      self.Layout()
      self.gparams.analysis.clustering.flag_on = True
      self.gparams.analysis.clustering.write_files = \
        cluster_dlg.write_files.GetValue()
      self.gparams.analysis.clustering.threshold = \
        cluster_dlg.cluster_threshold.ctr.GetValue()
      self.gparams.analysis.clustering.limit = \
        cluster_dlg.cluster_limit.ctr.GetValue()
      if cluster_dlg.cluster_n_images.toggle.GetValue():
        self.gparams.analysis.clustering.n_images = int(
          cluster_dlg.cluster_n_images.ctr.GetValue())
      else:
        self.gparams.analysis.clustering.n_images = 0

      analysis = Analyzer(info=self.info, params=self.gparams, gui_mode=True)
      clusters = analysis.unit_cell_analysis()
      if clusters:
        self.report_clustering_results(clusters=clusters)

  def report_clustering_results(self, clusters):
    self.cluster_info.ctr.DeleteAllItems()
    clusters = sorted(clusters, key=lambda i: i['number'], reverse=True)
    for c in clusters:
      i = clusters.index(c)
      idx = self.cluster_info.ctr.InsertStringItem(i, str(c['number']))
      self.cluster_info.ctr.SetStringItem(idx, 1, str(c['pg']))
      self.cluster_info.ctr.SetStringItem(idx, 2, str(c['uc']))
      if 'filename' in c and c['filename'] not in ('*', None):
        self.cluster_info.ctr.SetStringItem(idx, 3, c['filename'])
    self.Refresh()
    self.SetupScrolling()

  def update(self):

    # Add title and directory information
    description = self.info.description if hasattr(self.info, 'description') \
      else self.gparams.description
    self.title_txt.SetLabel(description)
    int_base = self.info.int_base if hasattr(self.info, 'int_base') else \
      self.gparams.output
    self.folder_txt.SetLabel(int_base)

    # # Add grid search stats if exist
    # if hasattr(self.info, 'gs_stats'):
    #   gs_stats = self.info.gs_stats
    #   rkeys = ['s', 'h', 'a']
    #   clabels = ['min', 'max', 'avg', 'std']
    #   rlabels = [gs_stats[k]['label'] for k in rkeys]
    #   contents = [[gs_stats[k]['min'], gs_stats[k]['max'], gs_stats[k]['mean'],
    #                gs_stats[k]['std']] for k in rkeys]
    #   gs_table = ct.TableCtrl(self,
    #                           clabels=clabels,
    #                           rlabels=rlabels,
    #                           contents=contents)
    #   self.int_box_grid.Add(gs_table, span=(len(rlabels), 1),
    #                         pos=(0, 0), flag=wx.EXPAND)

    # Add dataset information
    if hasattr(self.info, 'stats'):
      lres = self.info.stats['lres']['mean']
      hres = self.info.stats['res']['mean']
      res = to_unicode(u'{:.2f} - {:.2f} {}'.format(lres, hres, u'\u212B'))

      if type(self.info.best_uc) in (list, tuple):
        a, b, c, alpha, beta, gamma = self.info.best_uc
        uc = '{:.2f}, {:.2f}, {:.2f}, {:.2f}, {:.2f}, {:.2f}' \
             ''.format(a, b, c, alpha, beta, gamma)
      else:
        uc = str(self.info.best_uc)

      beamxy = 'X = {:.2f}, Y = {:.2f}'.format(self.info.stats['beamX']['mean'],
                                               self.info.stats['beamY']['mean'])
      data = zip(
        ['Bravais lattice: ', 'Unit cell: ','Resolution: ', 'Beam XY (''mm): '],
        [self.info.best_pg, uc, res, beamxy]
      )

      # Make dataset stat plot
      stat_plot = Plotter(self, info=self.info)
      stat_plot.initialize_figure(figsize=(0.1, 0.1))
      self.dat_box_grid.Add(stat_plot, span=(4, 1), pos=(0, 0), flag=wx.EXPAND)
      stat_plot.plot_table(data=data)
      self.dat_box_grid.AddGrowableCol(0)
      self.dat_box_grid.AddGrowableRow(3)

    # Add processing summary
    if hasattr(self.info, 'categories'):
      ckeys = ['total', 'have_diffraction', 'failed_triage',
               'failed_spotfinding', 'failed_indexing', 'failed_grid_search',
               'failed_integration', 'failed_filter', 'integrated']
      rlabels = []
      contents = []
      for k in ckeys:
        if self.info.categories[k][0]:
          contents.append(str(len(self.info.categories[k][0])))
          rlabels.append(self.info.categories[k][1])
      proc_data = zip(rlabels, contents)

      # Make plot
      proc_plot = Plotter(self, info=self.info)
      proc_plot.initialize_figure(figsize=(0.1, 0.1))
      self.smr_box_grid.Add(proc_plot, span=(5, 1), pos=(0, 0), flag=wx.EXPAND)
      proc_plot.plot_table(data=proc_data)
      self.smr_box_grid.AddGrowableCol(0)
      self.smr_box_grid.AddGrowableRow(4)

    # Add clustering info
    if self.info.clusters:
      self.report_clustering_results(clusters=self.info.clusters)

    self.Layout()
    self.SetupScrolling()

  def initialize_standalone_plot(self, figsize=(8, 8)):
    self.plot_window = PlotWindow(self, -1, title='IOTA Plot')
    self.plot = Plotter(self.plot_window, params=self.gparams, info=self.info)
    self.plot_window.plot_panel = self.plot
    self.plot.initialize_figure(figsize=figsize)

  def show_plot(self):
    self.plot_window.add_plot_to_window()
    self.plot_window.place_and_size(set_by='parent', set_size=True,
                                    position=(25, 25))
    self.plot_window.Show()

  def onPlotHeatmap(self, e):
    if self.info.final_objects is not None:
      self.initialize_standalone_plot()
      self.plot.plot_spotfinding_heatmap()
      self.show_plot()

  def onPlotBeamXY(self, e):
    if self.info.final_objects is not None:
      self.initialize_standalone_plot()
      self.plot.plot_beam_xy()
      self.show_plot()

  def onPlotBeam3D(self, e):
    if self.info.final_objects is not None:
      self.initialize_standalone_plot()
      self.plot.plot_beam_xy(threeD=True)
      self.show_plot()

  def onPlotResHist(self, e):
    if self.info.final_objects is not None:
      self.initialize_standalone_plot()
      self.plot.plot_res_histogram()
      self.show_plot()


class ProcWindow(IOTABaseFrame):
  """ New frame that will show processing info """

  def __init__(self, parent, id, title, phil):
    IOTABaseFrame.__init__(self, parent, id, title,
                           size=(800, 900),
                           style=wx.SYSTEM_MENU | wx.CAPTION |
                                 wx.CLOSE_BOX | wx.RESIZE_BORDER)

    self.parent = parent
    self.info = None
    self.bookmark = 0
    self.gparams = phil.extract()

    self.state = 'process'
    self.recovery = False

    self.abort_initiated = False
    self.run_aborted = False
    self.monitor_mode = False
    self.monitor_mode_timeout = None
    self.timeout_start = None
<<<<<<< HEAD
    self.find_new_images = False
=======
    self.find_new_images = self.monitor_mode
>>>>>>> 4a56e346
    self.finding_images = False
    self.start_object_finder = True
    self.plotter_time = []
    self.obj_reader_time = []
    self.message = 'Running...'

    self.run_cluster = False
    self.running_cluster = False
    self.run_prime = False
    self.running_prime = False
    self.running_manual_analysis = False
    self.job_id = None

    self.finished_objects = []
    self.read_object_files = []
    self.new_images = []
    self.indices = []
    self.b_factors = []
    self.clusters = None
    self.pparams = None
    self.prime_info = None

    # Initialize mx handler
    self.mxh = mx_handler()

    # Toolbar
    self.initialize_toolbar()
    self.tb_btn_abort = self.add_tool(label='Abort',
                                      bitmap=('actions', 'stop'),
                                      shortHelp='Quit')

    resume_bmp = bitmaps.fetch_icon_bitmap('actions', 'quick_restart')
    self.tb_btn_resume = self.add_tool(label='Resume',
                                       bitmap=('actions', 'quick_restart'),
                                       shortHelp='Resume aborted run')
    self.add_toolbar_separator()
    watch_bmp = bitmaps.fetch_icon_bitmap('apps', 'search')
    self.tb_btn_monitor = self.add_tool(label='Monitor',
                                        kind=wx.ITEM_CHECK,
                                        bitmap=('apps', 'search'),
                                        shortHelp='Monitor Mode')
    self.tb_btn_analysis = self.add_tool(label='Analysis',
                                         kind=wx.ITEM_CHECK,
                                         bitmap=(
                                         'mimetypes', 'spreadsheet', 32),
                                         shortHelp='Toggle Runtime Analysis Tab')
    self.set_tool_state(self.tb_btn_resume, False)
    self.realize_toolbar()

    # Status box
    self.status_panel = wx.Panel(self)
    self.status_sizer = wx.BoxSizer(wx.VERTICAL)
    self.status_box = wx.StaticBox(self.status_panel, label='Status')
    self.status_box_sizer = wx.StaticBoxSizer(self.status_box, wx.HORIZONTAL)
    self.status_txt = wx.StaticText(self.status_panel, label='')
    self.status_box_sizer.Add(self.status_txt, flag=wx.ALL | wx.ALIGN_CENTER,
                              border=10)
    self.status_sizer.Add(self.status_box_sizer,
                          flag=wx.EXPAND | wx.ALL, border=3)
    self.status_panel.SetSizer(self.status_sizer)

    # Tabbed output window(s)
    self.proc_panel = wx.Panel(self)
    self.proc_nb = AuiNotebook(self.proc_panel, style=wx.aui.AUI_NB_TOP)
    self.proc_tab = ProcessingTab(self.proc_nb, gparams=self.gparams)
    self.log_tab = LogTab(self.proc_nb)
    self.chart_tab = LiveAnalysisTab(self.proc_nb)
    self.proc_nb.AddPage(self.log_tab, 'Log')
    self.proc_nb.AddPage(self.proc_tab, 'Processing')
    self.proc_nb.AddPage(self.chart_tab, 'Analysis')
    self.proc_nb.RemovePage(2)
    self.proc_nb.SetSelection(1)
    self.proc_sizer = wx.BoxSizer(wx.VERTICAL)
    self.proc_sizer.Add(self.proc_nb, 1, flag=wx.EXPAND | wx.ALL, border=3)
    self.proc_panel.SetSizer(self.proc_sizer)

    self.main_sizer.Add(self.status_panel, flag=wx.EXPAND | wx.ALL, border=3)
    self.main_sizer.Add(self.proc_panel, 1, flag=wx.EXPAND | wx.ALL, border=3)

    # Processing status bar
    self.sb.SetFieldsCount(2)
    self.sb.SetStatusWidths([-1, -2])

    # Output polling timer
    self.proc_timer = wx.Timer(self)
    self.chart_timer = wx.Timer(self)

    # PostEvent bindings
    self.Bind(thr.EVT_ALLDONE, self.onFinishedProcess)
    self.Bind(thr.EVT_IMGDONE, self.onFinishedImageFinder)
    self.Bind(thr.EVT_OBJDONE, self.onFinishedObjectReader)
    self.Bind(thr.EVT_CLUSTERDONE, self.onFinishedCluster)
    self.Bind(thr.EVT_PRIMEDONE, self.onFinishedPRIME)

    # Event bindings
    self.Bind(wx.EVT_TIMER, self.onProcTimer, id=self.proc_timer.GetId())
    self.Bind(wx.EVT_TIMER, self.onChartTimer, id=self.chart_timer.GetId())

    # Button bindings
    self.Bind(wx.EVT_TOOL, self.onAbort, self.tb_btn_abort)
    self.Bind(wx.EVT_TOOL, self.onResume, self.tb_btn_resume)
    self.Bind(wx.EVT_TOOL, self.onMonitor, self.tb_btn_monitor)
    self.Bind(wx.EVT_TOOL, self.onAnalysis, self.tb_btn_analysis)
    self.Bind(wx.EVT_BUTTON, self.onAnalysisManualRun,
              self.chart_tab.btn_run_analysis)

    # Determine if monitor mode was previously selected
    if self.gparams.gui.monitor_mode:
      self.toolbar.ToggleTool(self.tb_btn_monitor.GetId(), True)
      self.monitor_mode = True
      self.find_new_images = True
      if self.gparams.gui.monitor_mode_timeout:
        if self.gparams.gui.monitor_mode_timeout_length is None:
          self.monitor_mode_timeout = 30
        else:
          self.monitor_mode_timeout = self.gparams.gui.monitor_mode_timeout_length

  def onAnalysisManualRun(self, e):
    # Run analysis calculations when Run Analysis button is pressed; this
    # will enable analysis run even when IOTA isn't running anymore
    if not (self.running_cluster or self.running_prime):
      self.running_manual_analysis = True
      self.chart_tab.btn_run_analysis.Disable()
      self.run_clustering_thread()

  def onAnalysis(self, e):
    if self.toolbar.GetToolState(self.tb_btn_analysis.GetId()):

      # Start timer only if the proc timer is running
      if self.proc_timer.IsRunning():
        self.chart_timer.Start(15000)

      # Insert Analysis page
      if wx.__version__[0] == '4':
        self.proc_nb.InsertPage(page_idx=2, page=self.chart_tab,
                                caption='Analysis', select=True)
      else:
        self.proc_nb.InsertPage(n=2, page=self.chart_tab,
                                text='Analysis')
      self.proc_nb.SetSelection(2)
      self.plot_live_analysis(force_plot=True)
      self.chart_tab.Show()   # Need to show when re-opening page (see below)
    else:

      # Stop chart timer
      if self.chart_timer.IsRunning():
        self.chart_timer.Stop()

      # Move selection to different page
      if self.proc_nb.GetSelection() == 2:
        self.proc_nb.SetSelection(1)

      # Remove Analysis tab; since removal of the tab doesn't hide the
      # contents, have to do that first. Cannot use .DeletePage() because I
      # then will have to re-create the entire chart_tab.
      self.chart_tab.Hide()
      self.proc_nb.RemovePage(2)

    self.proc_nb.Refresh()


  def onMonitor(self, e):
    if self.toolbar.GetToolState(self.tb_btn_monitor.GetId()):
      self.monitor_mode = True
      if self.gparams.gui.monitor_mode_timeout:
        if self.gparams.gui.monitor_mode_timeout_length is None:
          self.monitor_mode_timeout = 30
        else:
          self.monitor_mode_timeout = self.gparams.gui.monitor_mode_timeout_length
    elif not self.toolbar.GetToolState(self.tb_btn_monitor.GetId()):
      self.monitor_mode = False
      self.monitor_mode_timeout = None
    self.find_new_images = self.monitor_mode

  def onAbort(self, e):
    if self.gparams.mp.method == 'lsf':
      kill_command = 'bkill -J {}'.format(self.job_id)
      easy_run.fully_buffered(kill_command)
    self.abort_initiated = True
    self.set_tool_state(self.tb_btn_abort, False)

  def onResume(self, e):
    """ Restarts an aborted run if the processing window is still open.
    Basically goes through self.finished_objects, extracts the raw image
    names and regenerates the self.img_list to only have those image paths;
    then finds any 'new' images (which includes unprocessed images as well as
    any images that may have been added during the abort pause) and runs
    processing """

    # Remove abort signal file(s)
    if os.path.isfile(self.tmp_abort_file):
      os.remove(self.tmp_abort_file)
    if os.path.isfile(self.tmp_aborted_file):
      os.remove(self.tmp_aborted_file)
    self.abort_initiated = False
    self.run_aborted = False

    # Reset tmp folder (if necessary)
    if not os.path.isdir(self.info.tmp_base):
      os.makedirs(self.info.tmp_base)

    # Reconstitute object list (if necessary)
    with open(self.info.obj_list_file, 'w') as olf:
      if not os.path.isfile(self.info.obj_list_file):
        finished_objects = self.info.get_finished_objects()
        for obj in finished_objects:
          olf.write('{}\n'.format(obj.obj_file))
      olf.seek(0, 2)
      self.info.bookmark = olf.tell()

    # Reset toolbar buttons
    self.set_tool_states([(self.tb_btn_abort, True),
                          (self.tb_btn_resume, False),
                          (self.tb_btn_monitor, True)])

    # Determine state
    if len(self.info.categories['not_processed']) <= 0:
      self.state = 'finished'
    else:
      self.info.reset_input_list()
      self.state = 'resume'

    # Set status font properties
    font = self.sb.GetFont()
    font.SetWeight(wx.FONTWEIGHT_NORMAL)
    self.status_txt.SetFont(font)
    self.status_txt.SetForegroundColour('black')
    self.status_txt.SetLabel(
      'Resuming run #{} ...'.format(self.info.run_number))

    # Run processing, etc.
    self.proc_timer.Start(3000)
    self.process_images()

  def recover(self, int_path, status, info, params):
    self.recovery = True
    self.gparams = params
    self.tmp_abort_file = os.path.join(int_path, '.abort.tmp')
    self.tmp_aborted_file = os.path.join(int_path, '.aborted.tmp')

    # Get info and apply necessary type conversions
    self.info = info

    # unicode-to-str in cluster iterable
    for item in self.info.cluster_iterable:
      item[6] = str(item[6])

    self.status_txt.SetLabel('Searching in {} ...'.format(int_path))
    self.state = status
    self.finish_process()

  def start_processing(self):
    ''' Run processing '''
    self.tmp_abort_file = os.path.join(self.info.int_base, '.abort.tmp')
    self.tmp_aborted_file = os.path.join(self.info.int_base, '.aborted.tmp')
    self.status_txt.SetForegroundColour('black')

    self.state = 'start'
    self.process_images()
    self.proc_timer.Start(3000)

  def process_images(self):
    """ Initiate processing in a new or resumed run """

    # Finish up if resuming a run that was already finished
    if self.state == 'finished':
      self.finish_process()

    # Instantiate and start submit thread
    self.proc_thread = thr.JobSubmitThread(self, params=self.gparams)
    self.proc_thread.name = 'IOTAJobSubmitThread'
    self.proc_thread.start()

  def display_log(self):
    if os.path.isfile(self.info.logfile):
      with open(self.info.logfile, 'r') as out:
        out.seek(self.bookmark)
        output = out.read()
        self.bookmark = out.tell()

      ins_pt = self.log_tab.log_window.GetInsertionPoint()
      self.log_tab.log_window.AppendText(output)
      self.log_tab.log_window.SetInsertionPoint(ins_pt)

  def plot_integration(self, force_plot=False):
    """ This function will plot fast-drawing runtime processing charts on the
        "Processing" tab """
    sw = wx.StopWatch()
    if self.proc_nb.GetSelection() == 1 or force_plot:
      if hasattr(self.info, 'unplotted_stats'):
        s = time.time()
        self.proc_tab.info = self.info
        self.proc_tab.draw_plots()
        self.info.unplotted_stats = {}
        self.proc_tab.draw_summary()
      self.plotter_time.append(sw.Time())

  def plot_live_analysis(self, force_plot=False):
    """ This function will plot in-depth analysis that will (importantly)
        involve expensive and slow-drawing charts on the Live Analysis tab """

    if self.proc_nb.GetSelection() == 2 or force_plot:
      self.chart_tab.info = self.info
      self.chart_tab.draw_plots()

  def onChartTimer(self, e):
    self.plot_live_analysis()
    if not (self.running_cluster or self.running_prime):
      self.run_clustering_thread()

  def run_clustering_thread(self):
    self.chart_tab.btn_run_analysis.Disable()
    self.running_cluster = True
    self.cluster_thread = thr.ClusterThread(self,
                                            iterable=self.info.cluster_iterable)
    self.cluster_thread.start()

  def onFinishedCluster(self, e):
    self.info.clusters, errors = e.GetValue()
    self.running_cluster = False

    if self.info.clusters:
      self.info.best_pg = self.info.clusters[0]['pg']
      self.info.best_uc = self.info.clusters[0]['uc']

    if errors:
      for err in errors:
        print ('IOTA ERROR (CLUSTERING): ', err)
      self.info.errors.extend(errors)

    # Output cluster results
    ep.dump(self.info.cluster_info_file, obj=self.clusters)

    if not (hasattr(self, 'prime_thread') and self.prime_thread.isAlive()):
      self.pparams = None
      self.run_prime_thread()

  def run_prime_thread(self):
    # Run PRIME (basic merge only)
    self.chart_tab.btn_run_analysis.Disable()
    self.running_prime = True
    pg = ut.makenone(self.chart_tab.pg_uc.pg.GetValue())
    uc = ut.makenone(self.chart_tab.pg_uc.uc.GetValue())
    self.prime_thread = thr.PRIMEThread(self, self.info, self.gparams, pg, uc)
    self.prime_thread.start()

  def onFinishedPRIME(self, e):
    self.prime_info = e.GetValue()
    self.running_prime = False
    if self.running_manual_analysis:
      self.info.prime_info = self.prime_info
      self.plot_live_analysis(force_plot=True)
      self.running_manual_analysis = False
    self.chart_tab.btn_run_analysis.Enable()

  def adjust_timer(self, new_interval):
    self.proc_timer.Stop()
    self.proc_timer.Start(new_interval)
    print("IOTA: TIMER SET TO {} SECONDS".format(new_interval / 1000))

  def onProcTimer(self, e):

    # Check if processing has been initialized
    if not self.info.init_proc:
      self.status_txt.SetLabel('Initializing IOTA run ...')
      self.info = ProcInfo.from_json(self.info.info_file)
      return

    # Catch mean of empty slice warning (for cosmetic reasons)
    with warnings.catch_warnings():
      warnings.simplefilter("ignore", category=RuntimeWarning)
      sw_means = np.mean(self.plotter_time) + np.mean(self.obj_reader_time)
    timer_adjustment = np.ceil(sw_means * 5 / 1000) * 1000
    if not (
            np.isnan(timer_adjustment) or
            timer_adjustment == self.proc_timer.GetInterval()
    ):
      self.adjust_timer(new_interval=timer_adjustment)

    # Plot integration and display lob
    self.info.export_json()
    self.plot_integration()
    self.display_log()

    if self.abort_initiated:
      self.status_txt.SetForegroundColour('red')
      self.status_txt.SetLabel('Aborting...')
      self.run_aborted = not (hasattr(self, 'proc_thread') and
                              self.proc_thread.is_alive())
      if not self.run_aborted:
        self.proc_thread.abort()
        if self.running_cluster:
          self.cluster_thread.abort()
        if self.running_prime:
          self.prime_thread.abort()

      if self.run_aborted:
        self.status_txt.SetLabel('ABORTED BY USER!')
        print("IOTA: RUN ABORTED!")
        self.finish_process()
    else:
      self.run_aborted = False

      # If all current images processed, check for new ones and/or finish process
      if len(self.info.categories['not_processed'][0]) <= 0:
        self.monitor_filesystem()
      else:
        prcd = len(self.info.categories['total'][0]) - \
               len(self.info.categories['not_processed'][0])
        intd = len(self.info.categories['integrated'][0])
        update = '- {} processed ({} integrated)'.format(prcd, intd)
        self.status_txt.SetLabel('Processing {} images {}'
                                 ''.format(self.info.n_input_images, update))

        # Instantiate and start processing thread
        if not (hasattr(self,
                        'object_reader') and self.object_reader.is_alive()):
          self.obj_sw = wx.StopWatch()
          self.object_reader = thr.ObjectReaderThread(self, info=self.info)
          self.object_reader.name = 'IOTAObjectReader'
          self.object_reader.start()

  def monitor_filesystem(self):
    # Check if all images have been looked at; if yes, finish process
    if self.monitor_mode:
<<<<<<< HEAD
=======
      self.get_images_from_filesystem()

>>>>>>> 4a56e346
      if self.new_images:
        self.status_txt.SetLabel(
          'Found {} new images'.format(len(self.new_images)))
        self.timeout_start = None
        self.state = 'new images'
        self.info.update_input_list(new_input=self.new_images)
<<<<<<< HEAD
        self.new_images = []
=======

        print ('\n*** debug: FOUND NEW IMAGES! ***')
        print ('debug: new images: ')
        for i in self.new_images: print (i)
        print
        print ('debug: unproc: ')
        for i in self.info.unprocessed: print (i)

>>>>>>> 4a56e346
        self.info.export_json()
        self.process_images()
      else:
        if self.monitor_mode_timeout:
          if self.timeout_start is None:
            self.timeout_start = time.time()
          else:
            interval = time.time() - self.timeout_start
            if interval >= self.monitor_mode_timeout:
              self.status_txt.SetLabel('Timed out. Finishing...')
              self.finish_process()
            else:
              timeout_msg = 'No new images found! Timing out in {} seconds' \
                            ''.format(
                int(self.monitor_mode_timeout - interval))
              self.status_txt.SetLabel(timeout_msg)
        else:
          self.status_txt.SetLabel('No new images found! Waiting ...')

        if self.find_new_images:
          self.get_images_from_filesystem()

    else:
      self.status_txt.SetLabel('Wrapping up ...')
      # interrupt long-running PRIME thread
      try:
        if self.running_cluster:
          self.cluster_thread.abort()
        if self.running_prime:
          self.prime_thread.abort()
      except Exception:
        pass
      self.finish_process()

  def get_images_from_filesystem(self):
<<<<<<< HEAD
    self.find_new_images = False
=======
    self.finding_images = True
    self.status_txt.SetLabel('Looking for new images in {}'
                             ''.format(self.gparams.input))
>>>>>>> 4a56e346
    img_finder = thr.ImageFinderThread(
      self,
      input=self.gparams.input,
      input_list=self.info.categories['total'][0])
    img_finder.start()

  def onFinishedProcess(self, e):
    self.finding_images = False
    if not self.monitor_mode:
      self.finish_process()

  def onFinishedImageFinder(self, e):
    self.new_images = e.GetValue()
    self.find_new_images = True

  def onFinishedObjectReader(self, info):
    # Read info object
    self.info = info.GetValue()

    # Update w/ latest Cluster and PRIME results
    self.info.prime_info = self.prime_info
    self.info.cluster_info = self.clusters

    if not self.recovery:
      self.obj_reader_time.append(self.obj_sw.Time())

  def finish_process(self):
    # Stop timer
    self.proc_timer.Stop()
    self.chart_timer.Stop()

    # Aborted run
    if self.run_aborted:
      with open(self.tmp_aborted_file, 'w') as tf:
        tf.write('')
      self.info.status = 'aborted'
      end_color = 'red'
      end_msg = 'ABORTED BY USER'
      self.set_tool_state(self.tb_btn_resume, True)

    # Recovered run display
    elif self.recovery:
      end_color = 'black'
      end_msg = 'Run #{} Loaded!'.format(self.info.run_number)
      self.set_tool_states([(self.tb_btn_abort, False),
                            (self.tb_btn_resume, True),
                            (self.tb_btn_monitor, False, False)])

    # Normal finish
    else:
      self.info.status = 'finished'
      self.set_tool_states([(self.tb_btn_abort, False),
                            (self.tb_btn_monitor, False, False)])
      successfully_processed = len(self.info.categories['integrated'][0])
      end_color = 'blue'
      if successfully_processed > 0:
        from iota.components.iota_analysis import Analyzer
        analyzer = Analyzer(info=self.info, params=self.gparams, gui_mode=True)
        self.info = analyzer.run_all(get_results=False)
        end_msg = 'DONE'
      else:
        end_msg = 'NO IMAGES PROCESSED'

    # Final analysis and display summary
    if (
            not self.run_aborted and
            len(self.info.categories['integrated'][0]) > 0 and
            len(self.info.categories['not_processed'][0]) == 0
    ):
      self.set_tool_state(tool=self.tb_btn_resume, enable=False)
      self.summary_tab = SummaryTab(self.proc_nb, self.info, self.gparams)
      self.proc_nb.AddPage(self.summary_tab, 'Summary', select=True)
      self.proc_nb.SetSelection(self.proc_nb.GetPageCount())
      self.summary_tab.update()

      import shutil
      try:
        shutil.rmtree(self.info.tmp_base)
        shutil.rmtree(self.info.dials_log_base)
      except Exception:
        pass

    # Export final info file
    self.info.export_json()

    # Signal end of run
    font = self.sb.GetFont()
    font.SetWeight(wx.FONTWEIGHT_BOLD)
    self.status_txt.SetFont(font)
    self.status_txt.SetForegroundColour(end_color)
    self.status_txt.SetLabel(end_msg)

    # Finish up
    self.plot_integration(force_plot=True)
    self.plot_live_analysis(force_plot=True)

    # Report run time
    start_time = getattr(self.parent, 'start_time', None)
    if start_time:
      import datetime
      runtime = datetime.timedelta(seconds=int(time.time() - start_time))
      hours, minutes, seconds = str(runtime).split(':')
      ut.main_log(self.info.logfile,
                  "Total run time: {} hours, {} minutes, {} seconds"
                  "".format(hours, minutes, seconds),
                  print_tag=True)
    self.display_log()

# -- end<|MERGE_RESOLUTION|>--- conflicted
+++ resolved
@@ -1965,11 +1965,7 @@
     self.monitor_mode = False
     self.monitor_mode_timeout = None
     self.timeout_start = None
-<<<<<<< HEAD
     self.find_new_images = False
-=======
-    self.find_new_images = self.monitor_mode
->>>>>>> 4a56e346
     self.finding_images = False
     self.start_object_finder = True
     self.plotter_time = []
@@ -2395,29 +2391,13 @@
   def monitor_filesystem(self):
     # Check if all images have been looked at; if yes, finish process
     if self.monitor_mode:
-<<<<<<< HEAD
-=======
-      self.get_images_from_filesystem()
-
->>>>>>> 4a56e346
       if self.new_images:
         self.status_txt.SetLabel(
           'Found {} new images'.format(len(self.new_images)))
         self.timeout_start = None
         self.state = 'new images'
         self.info.update_input_list(new_input=self.new_images)
-<<<<<<< HEAD
         self.new_images = []
-=======
-
-        print ('\n*** debug: FOUND NEW IMAGES! ***')
-        print ('debug: new images: ')
-        for i in self.new_images: print (i)
-        print
-        print ('debug: unproc: ')
-        for i in self.info.unprocessed: print (i)
-
->>>>>>> 4a56e346
         self.info.export_json()
         self.process_images()
       else:
@@ -2453,13 +2433,7 @@
       self.finish_process()
 
   def get_images_from_filesystem(self):
-<<<<<<< HEAD
     self.find_new_images = False
-=======
-    self.finding_images = True
-    self.status_txt.SetLabel('Looking for new images in {}'
-                             ''.format(self.gparams.input))
->>>>>>> 4a56e346
     img_finder = thr.ImageFinderThread(
       self,
       input=self.gparams.input,

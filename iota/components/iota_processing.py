from __future__ import absolute_import, division, print_function
from six.moves import range

'''
Author      : Lyubimov, A.Y.
Created     : 10/10/2014
<<<<<<< HEAD
Last Changed: 03/06/2019
=======
Last Changed: 10/31/2019
>>>>>>> 4417fc1c
Description : Runs spotfinding, indexing, refinement and integration using
              subclassed DIALS Stills Processor module. Selector class
              applies filters based on unit cell, space group, etc.
'''

import os
import numpy as np

from iotbx.phil import parse
from cctbx import sgtbx, crystal
import copy

from dials.util import log
from dials.array_family import flex
from dials.algorithms.indexing.symmetry import \
  refined_settings_factory_from_refined_triclinic
from dials.command_line.stills_process import phil_scope, Processor
from dials.command_line.refine_bravais_settings import phil_scope as sg_scope
from dials.command_line.refine_bravais_settings import \
  bravais_lattice_to_space_group_table

import iota.components.iota_utils as util

cctbx_str = '''
cctbx_xfel
  .help = Options for diffraction image processing with current cctbx.xfel
  .alias = Processing Options
{
  target = None
    .type = path
    .multiple = False
    .help = Target (.phil) file with integration parameters for DIALS
    .alias = Processing script
    .expert_level = 0
    .style = path:file
  target_space_group = None
    .type = space_group
    .help = Target space (or point) group (if known)
    .alias = Target Space Group
    .expert_level = 0
  target_unit_cell = None
    .type = unit_cell
    .help = Target unit cell parameters (if known)
    .alias = Target Unit Cell
    .expert_level = 0
  use_fft3d = True
    .type = bool
    .help = Set to True to use FFT3D in indexing
    .alias = Use FFT3D in indexing
    .expert_level = 2
  significance_filter
    .help = Set to True and add value to determine resolution based on I/sigI
    .alias = I/sig(I) cutoff
    .expert_level = 1
    .style = grid:auto
  {
    flag_on = True
      .type = bool
      .help = Set to true to activate significance filter
      .alias = Significance filter
      .style = scope_switch
    sigma = 1.0
      .type = float
      .help = Sigma level to determine resolution cutoff
  }
  determine_sg_and_reindex = True
    .type = bool
    .help = Will determine sg and reindex if no target space group supplied
    .alias = Determine space group and reindex
    .expert_level = 0
  auto_threshold = False
    .type = bool
    .help = Set to True to estimate global threshold for each image
    .alias = Estimate threshold for each image
    .expert_level = 2
  filter
      .help = Throw out results that do not fit user-defined parameters
      .alias = Filters
      .expert_level = 0
      .style = grid:auto
    {
      flag_on = False
        .type = bool
        .help = Set to True to activate filters
        .alias = Use filters
        .style = scope_switch
      crystal_system = None Triclinic Monoclinic Orthorhombic Tetragonal Trigonal Hexagonal Cubic
        .type = choice
        .help = Predicted crystal system for processed data
        .alias = Crystal System
      pointgroup = None
        .type = space_group
        .help = Target Bravais lattice, e.g. "P422"
        .alias = Bravais Lattice
        .expert_level = 1
      unit_cell = None
        .type = unit_cell
        .help = In format of "a, b, c, alpha, beta, gamma", e.g. 79.4, 79.4, 38.1, 90.0, 90.0, 90.0
        .alias = Unit cell
      uc_tolerance = None
        .type = float
        .help = Maximum allowed unit cell deviation from target
        .alias = Unit cell tolerance
        .expert_level = 1
      min_reflections = None
        .type = int
        .help = Minimum integrated reflections per image
        .alias = Min. no. reflections
        .expert_level = 1
      min_resolution = None
        .type = float
        .help = Minimum resolution for accepted images
        .alias = Resolution cutoff
    }
}
'''

class IOTAImageProcessor(Processor):
  """ Subclassed from dials.stills_process. Intended to only be used to
      process a single image; image import, pre-processing, triage,
      and process dispatching are handled by separate modules.

      Added features / overrides:
        - Streamlined writing of integration pickles.
        - Estimation of best-fit Bravais lattice and re-indexing """

  def __init__(self, iparams, write_pickle=True, write_logs=True,
               last_stage='integrate'):
    ''' Constructor
    :param iparams: IOTA params
    :param write_pickle: Set to True to write out an integration pickle
    '''

    self.iparams = iparams
    self.write_pickle = write_pickle
    self.write_logs = write_logs
    self.last_stage = last_stage
    self.dlog_bookmark = 0

    # Get Processor PHIL and initialize Processor
    if self.iparams.cctbx_xfel.target:
      with open(self.iparams.cctbx_xfel.target, 'r') as tf:
        tphil_string = tf.read()
      tparams = phil_scope.fetch(source=parse(tphil_string)).extract()
    else:
      tparams = phil_scope.extract()
    Processor.__init__(self, params=tparams)

    # IOTA-specific settings from here
    # Turn off all peripheral output
    self.params.output.experiments_filename = None
    self.params.output.indexed_filename = None
    self.params.output.strong_filename = None
    self.params.output.refined_experiments_filename = None
    self.params.output.integrated_experiments_filename = None
    self.params.output.integrated_filename = None
    self.params.output.profile_filename = None

    # Set customized parameters
    beamX = self.iparams.image_import.beam_center.x
    beamY = self.iparams.image_import.beam_center.y
    if beamX != 0 or beamY != 0:
      self.params.geometry.detector.slow_fast_beam_centre = '{} {}'.format(
        beamY, beamX)
    if self.iparams.image_import.distance != 0:
      self.params.geometry.detector.distance = self.iparams.image_import.distance
    if self.iparams.image_import.mask is not None:
      self.params.spotfinder.lookup.mask = self.iparams.image_import.mask
      self.params.integration.lookup.mask = self.iparams.image_import.mask
    if self.iparams.cctbx_xfel.target_space_group is not None:
      sg = self.iparams.cctbx_xfel.target_space_group
      self.params.indexing.known_symmetry.space_group = sg
    if self.iparams.cctbx_xfel.target_unit_cell is not None:
      uc = self.iparams.cctbx_xfel.target_unit_cell
      self.params.indexing.known_symmetry.unit_cell = uc
    if not self.params.indexing.stills.method_list:
      self.params.indexing.stills.method_list = ['fft1d',
                                                 'real_space_grid_search']
    if self.iparams.cctbx_xfel.use_fft3d:
      self.params.indexing.stills.method_list.insert(2, 'fft3d')
    if self.iparams.cctbx_xfel.significance_filter.flag_on:
      sigma = self.iparams.cctbx_xfel.significance_filter.sigma
      sigma = sigma if sigma else 1
      self.params.significance_filter.enable = True
      self.params.significance_filter.isigi_cutoff = sigma


    # Load reference geometry
    self.reference_detector = None
    if self.iparams.advanced.reference_geometry:

      from dxtbx.model.experiment_list import ExperimentListFactory
      try:
        ref_experiments = ExperimentListFactory.from_json_file(
          str(self.iparams.advanced.reference_geometry), check_format=False
        )
      except Exception as e:
        print ('DEBUG: Could not make exp. list because: ', e)
        try:
          import dxtbx
          img = dxtbx.load(str(self.iparams.advanced.reference_geometry))
        except Exception:
          print(
            "DEBUG: Couldn't load geometry file {}"
            "".format(self.iparams.advanced.reference_geometry)
          )
        else:
          self.reference_detector = img.get_detector()
      else:
        assert len(ref_experiments.detectors()) == 1
        self.reference_detector = ref_experiments.detectors()[0]


  def refine_bravais_settings(self, reflections, experiments):

    # configure DIALS logging
    if self.dials_log:
      log.config(verbosity=0, logfile=self.dials_log)

    proc_scope = phil_scope.format(python_object=self.params)
    sgparams = sg_scope.fetch(proc_scope).extract()
    sgparams.refinement.reflections.outlier.algorithm = 'tukey'

    crystal_P1 = copy.deepcopy(experiments[0].crystal)

    # Generate Bravais settings
    try:
      Lfat = refined_settings_factory_from_refined_triclinic(sgparams,
                                                             experiments,
                                                             reflections,
                                                             lepage_max_delta=5)
    except Exception as e:
      # If refinement fails, reset to P1 (experiments remain modified by Lfat
      # if there's a refinement failure, which causes issues down the line)
      for expt in experiments:
        expt.crystal = crystal_P1
      return None

    Lfat.labelit_printout()

    # Filter out not-recommended (i.e. too-high rmsd and too-high max angular
    # difference) solutions
    Lfat_recommended = [s for s in Lfat if s.recommended]

    # If none are recommended, return None (do not reindex)
    if len(Lfat_recommended) == 0:
      return None

    # Find the highest symmetry group
    possible_bravais_settings = set(solution['bravais'] for solution in
                                    Lfat_recommended)
    bravais_lattice_to_space_group_table(possible_bravais_settings)
    lattice_to_sg_number = {
      'aP': 1, 'mP': 3, 'mC': 5, 'oP': 16, 'oC': 20, 'oF': 22, 'oI': 23,
      'tP': 75, 'tI': 79, 'hP': 143, 'hR': 146, 'cP': 195, 'cF': 196, 'cI': 197
    }
    filtered_lattices = {}
    for key, value in lattice_to_sg_number.items():
      if key in possible_bravais_settings:
        filtered_lattices[key] = value

    highest_sym_lattice = max(filtered_lattices, key=filtered_lattices.get)
    highest_sym_solutions = [s for s in Lfat if s['bravais'] == highest_sym_lattice]
    if len(highest_sym_solutions) > 1:
      highest_sym_solution = sorted(highest_sym_solutions,
                                    key=lambda x: x['max_angular_difference'])[0]
    else:
      highest_sym_solution = highest_sym_solutions[0]

    return highest_sym_solution

  def reindex(self, reflections, experiments, solution):
    """ Reindex with newly-determined space group / unit cell """

    # Update space group / unit cell
    experiment = experiments[0]
    print ("Old crystal:")
    print (experiment.crystal, '\n')
    experiment.crystal.update(solution.refined_crystal)
    print ("New crystal:")
    print (experiment.crystal, '\n')

    # Change basis
    cb_op = solution['cb_op_inp_best'].as_abc()
    change_of_basis_op = sgtbx.change_of_basis_op(cb_op)
    miller_indices = reflections['miller_index']
    non_integral_indices = change_of_basis_op.apply_results_in_non_integral_indices(miller_indices)
    if non_integral_indices.size() > 0:
      print ("Removing {}/{} reflections (change of basis results in non-integral indices)" \
            "".format(non_integral_indices.size(), miller_indices.size()))
    sel = flex.bool(miller_indices.size(), True)
    sel.set_selected(non_integral_indices, False)
    miller_indices_reindexed = change_of_basis_op.apply(miller_indices.select(sel))
    reflections['miller_index'].set_selected(sel, miller_indices_reindexed)
    reflections['miller_index'].set_selected(~sel, (0, 0, 0))

    return experiments, reflections

  def write_integration_pickles(self, integrated, experiments, callback=None):
    """ This is streamlined vs. the code in stills_indexer, since the filename
        convention is set up upstream.
    """

    # Construct frame
    from xfel.command_line.frame_extractor import ConstructFrame
    self.frame = ConstructFrame(integrated, experiments[0]).make_frame()
    self.frame["pixel_size"] = experiments[0].detector[0].get_pixel_size()[0]

    if self.write_pickle:
      from libtbx import easy_pickle
      easy_pickle.dump(self.params.output.integration_pickle, self.frame)

  def pg_and_reindex(self, indexed, experiments):
    ''' Find highest-symmetry Bravais lattice '''
    solution = self.refine_bravais_settings(indexed, experiments)
    if solution is not None:
      experiments, indexed = self.reindex(indexed, experiments, solution)
    return experiments, indexed

  def error_handler(self, error, p_name, img_object, output=None):
    if not output:
      output = []

    if hasattr(error, "classname"):
      # print(error.classname, "for {}:".format(img_object.img_path), )
      error_message = "{}: {}".format(error.classname,
                                      error[0].replace('\n', ' ')[:50])
    else:
      p_name = p_name.lower().capitalize()
      # print("{} error for {}:".format(p_name, img_object.img_path), )
      error_message = "{}".format(str(error).replace('\n', ' ')[:50])
    # print(error_message)
    img_object.fail = 'failed {}'.format(p_name.lower())
    img_object.errors.append(error_message)

    # Generate log summary of integration results
    int_status = 'not integrated -- {}'.format(error)
    int_results = {'info': int_status}
    img_object.final['final'] = None
    img_object.final.update(int_results)

    log_entry = '\n{} - {}'.format(img_object.fail.upper(), error)
    img_object.log_info.append(log_entry)

    # Write log entry into log file
    output.append(error_message)
    if self.write_logs:
      self.write_int_log(path=img_object.int_log, output=output,
                         log_entry=log_entry)

    return img_object

  def process(self, img_object):
    # write out DIALS info (tied to self.write_pickle)
    if self.write_pickle:
      pfx = os.path.splitext(img_object.obj_file)[0]
      self.params.output.experiments_filename = pfx + '_imported.expt'
      self.params.output.indexed_filename = pfx + '_indexed.refl'
      self.params.output.strong_filename = pfx + '_strong.refl'
      self.params.output.refined_experiments_filename = pfx + '_refined.expt'
      self.params.output.integrated_experiments_filename = pfx + \
                                                           '_integrated.expt'
      self.params.output.integrated_filename = pfx + '_integrated.refl'

    # Set up integration pickle path and logfile
    self.params.output.integration_pickle = img_object.int_file
    self.int_log = img_object.int_log

    # configure DIALS logging
    self.dials_log = getattr(img_object, 'dials_log', None)
    if self.dials_log:
      log.config(verbosity=0, logfile=self.dials_log)

    # Create output folder if one does not exist
    if self.write_pickle:
      if not os.path.isdir(img_object.int_path):
        os.makedirs(img_object.int_path)

<<<<<<< HEAD
    if not img_object.experiments:
      from dxtbx.model.experiment_list import ExperimentListFactory as exp
      img_object.experiments = exp.from_filenames([img_object.img_path])[0]
=======
    # if not img_object.experiments:
    #   from dxtbx.model.experiment_list import ExperimentListFactory as exp
    #   img_object.experiments = exp.from_filenames([img_object.img_path])[0]
>>>>>>> 4417fc1c

    # Auto-set threshold and gain (not saved for target.phil)
    if self.iparams.cctbx_xfel.auto_threshold:
      center_int = img_object.center_int if img_object.center_int else 0
      threshold = int(center_int)
      self.params.spotfinder.threshold.dispersion.global_threshold = threshold
    if self.iparams.image_import.estimate_gain:
      self.params.spotfinder.threshold.dispersion.gain = img_object.gain

    # Update geometry if reference geometry was applied
    from dials.command_line.dials_import import ManualGeometryUpdater
    update_geometry = ManualGeometryUpdater(self.params)
    try:
      imagesets = img_object.experiments.imagesets()
      update_geometry(imagesets[0])
      experiment = img_object.experiments[0]
      experiment.beam = imagesets[0].get_beam()
      experiment.detector = imagesets[0].get_detector()
    except RuntimeError as e:
      print("DEBUG: Error updating geometry on {}, {}".format(
        img_object.img_path, e))

    # Set detector if reference geometry was applied
    if self.reference_detector is not None:
      try:
        from dxtbx.model import Detector
        imageset = img_object.experiments[0].imageset
        imageset.set_detector(
          Detector.from_dict(self.reference_detector.to_dict())
        )
        img_object.experiments[0].detector = imageset.get_detector()
      except Exception as e:
        print ('DEBUG: cannot set detector! ', e)

    # Write full params to file (DEBUG)
    if self.write_logs:
      param_string = phil_scope.format(python_object=self.params).as_str()
      full_param_dir = os.path.dirname(self.iparams.cctbx_xfel.target)
      full_param_fn = 'full_' + os.path.basename(self.iparams.cctbx_xfel.target)
      full_param_file = os.path.join(full_param_dir, full_param_fn)
      with open(full_param_file, 'w') as ftarg:
        ftarg.write(param_string)

    # **** SPOTFINDING **** #
    with util.Capturing() as output:
      try:
        print ("{:-^100}\n".format(" SPOTFINDING: "))
<<<<<<< HEAD
=======
        print ('<--->')
>>>>>>> 4417fc1c
        observed = self.find_spots(img_object.experiments)
        img_object.final['spots'] = len(observed)
      except Exception as e_spf:
        observed = None
      else:
        if (
                self.iparams.data_selection.image_triage and
                len(observed) >=
                self.iparams.data_selection.image_triage.minimum_Bragg_peaks
        ):
          msg = " FOUND {} SPOTS - IMAGE ACCEPTED!".format(len(observed))
          print("{:-^100}\n\n".format(msg))
        else:
          msg = " FOUND {} SPOTS - IMAGE REJECTED!".format(len(observed))
          print("{:-^100}\n\n".format(msg))
          e = 'Insufficient spots found ({})!'.format(len(observed))
          return self.error_handler(e, 'triage', img_object, output)
    if not observed:
      return self.error_handler(e_spf, 'spotfinding', img_object, output)

    if self.write_logs:
      self.write_int_log(path=img_object.int_log, output=output,
                         dials_log=self.dials_log)

    # Finish if spotfinding is the last processing stage
    if 'spotfind' in self.last_stage:
<<<<<<< HEAD
      detector = img_object.experiments.unique_detectors()[0]
      beam = img_object.experiments.unique_beams()[0]
=======
      try:
        detector = img_object.experiments.unique_detectors()[0]
        beam = img_object.experiments.unique_beams()[0]
      except AttributeError:
        detector = img_object.experiments.imagesets()[0].get_detector()
        beam = img_object.experiments.imagesets()[0].get_beam()
>>>>>>> 4417fc1c

      s1 = flex.vec3_double()
      for i in range(len(observed)):
        s1.append(detector[observed['panel'][i]].get_pixel_lab_coord(
          observed['xyzobs.px.value'][i][0:2]))
      two_theta = s1.angle(beam.get_s0())
      d = beam.get_wavelength() / (2 * flex.asin(two_theta / 2))
      img_object.final['res'] = np.max(d)
      img_object.final['lres'] = np.min(d)
      return img_object

    # **** INDEXING **** #
    with util.Capturing() as output:
      try:
<<<<<<< HEAD
        print ("{:-^100}\n".format(" INDEXING "))
        experiments, indexed = self.index(img_object.experiments, observed)
      except Exception, e:
        return self.error_handler(e, 'indexing', img_object, output)
=======
        print ("{:-^100}\n".format(" INDEXING"))
        print ('<--->')
        experiments, indexed = self.index(img_object.experiments, observed)
      except Exception as e_idx:
        indexed = None
>>>>>>> 4417fc1c
      else:
        if indexed:
          img_object.final['indexed'] = len(indexed)
          print ("{:-^100}\n\n".format(" USED {} INDEXED REFLECTIONS "
                                     "".format(len(indexed))))
        else:
          img_object.fail = 'failed indexing'

    if indexed:
      if self.write_logs:
        self.write_int_log(path=img_object.int_log, output=output,
                           dials_log=self.dials_log)
    else:
      return self.error_handler(e_idx, 'indexing', img_object, output)

    with util.Capturing() as output:
      # Bravais lattice and reindex
      if self.iparams.cctbx_xfel.determine_sg_and_reindex:
        try:
          print ("{:-^100}\n".format(" DETERMINING SPACE GROUP"))
          print('<--->')
          experiments, indexed = self.pg_and_reindex(indexed, experiments)
          img_object.final['indexed'] = len(indexed)
          lat = experiments[0].crystal.get_space_group().info()
          sg = str(lat).replace(' ', '')
          if sg != 'P1':
            print ("{:-^100}\n".format(" REINDEXED TO SPACE GROUP {} ".format(sg)))
          else:
            print ("{:-^100}\n".format(" RETAINED TRICLINIC (P1) SYMMETRY "))
          reindex_success = True
        except Exception as e_ridx:
          reindex_success = False

        if reindex_success:
          if self.write_logs:
            self.write_int_log(path=img_object.int_log, output=output,
                               dials_log=self.dials_log)
        else:
          return self.error_handler(e_ridx, 'indexing', img_object, output)

    # **** INTEGRATION **** #
    with util.Capturing() as output:
      try:
        experiments, indexed = self.refine(experiments, indexed)
        print ("{:-^100}\n".format(" INTEGRATING "))
        print ('<--->')
        integrated = self.integrate(experiments, indexed)
      except Exception as e_int:

        integrated = None
      else:
        if integrated:
          img_object.final['integrated'] = len(integrated)
          print ("{:-^100}\n\n".format(" FINAL {} INTEGRATED REFLECTIONS "
                                       "".format(len(integrated))))
    if integrated:
      if self.write_logs:
        self.write_int_log(path=img_object.int_log, output=output,
                           dials_log=self.dials_log)
    else:
      return self.error_handler(e_int, 'integration', img_object, output)

    # Filter
    if self.iparams.cctbx_xfel.filter.flag_on:
      self.selector = Selector(frame=self.frame,
                               uc_tol=self.iparams.cctbx_xfel.filter.uc_tolerance,
                               xsys=self.iparams.cctbx_xfel.filter.crystal_system,
                               pg=self.iparams.cctbx_xfel.filter.pointgroup,
                               uc=self.iparams.cctbx_xfel.filter.unit_cell,
                               min_ref=self.iparams.cctbx_xfel.filter.min_reflections,
                               min_res=self.iparams.cctbx_xfel.filter.min_resolution)
      fail, e = self.selector.result_filter()
      if fail:
        return self.error_handler(e, 'filter', img_object, output)

    int_results, log_entry = self.collect_information(img_object=img_object)

    # Update final entry with integration results
    img_object.final.update(int_results)

    # Update image log
    log_entry = "\n".join(log_entry)
    img_object.log_info.append(log_entry)

    if self.write_logs:
      self.write_int_log(path=img_object.int_log, log_entry=log_entry)
    return img_object

  def write_int_log(self, path, output=None, log_entry=None, dials_log=None):
    if output:
      output = [i for i in output if 'cxi_version' not in i]
      output_string = '\n'.join(output)
    else:
      output_string = ''
    # insert DIALS logging output
    if dials_log is not None:
      with open(dials_log, 'r') as dlog:
        dlog.seek(self.dlog_bookmark)
        dials_log_lines = ['  {}'.format(l) for l in dlog.readlines()]
        dials_log_string = ''.join(dials_log_lines)
        self.dlog_bookmark = dlog.tell()
      output_string = output_string.replace('<--->', dials_log_string)

    # Add IOTA log entry if exists
    if log_entry:
      output_string += log_entry

    # Write log to file
    with open(path, 'a') as tf:
      tf.write(output_string)
      # for i in output:
      #   if 'cxi_version' not in i:
      #     tf.write('\n{}'.format(i))
      # if log_entry:
      #   tf.write('\n{}'.format(log_entry))


  def collect_information(self, img_object):
    # Collect information
    obs = self.frame['observations'][0]
    Bravais_lattice = self.frame['pointgroup']
    cell = obs.unit_cell().parameters()
    lres, hres = obs.d_max_min()

    # Calculate number of spots w/ high I / sigmaI
    Is = obs.data()
    sigmas = obs.sigmas()
    I_over_sigI = Is / sigmas
    strong_spots = len([i for i in I_over_sigI if
                        i >= self.iparams.data_selection.image_triage.strong_sigma])

    # Mosaicity parameters
    mosaicity = round((self.frame.get('ML_half_mosaicity_deg', [0])[0]), 6)
    ewald_proximal_volume = self.frame.get('ewald_proximal_volume', [0])[0]

    # Assemble output for log file and/or integration result file
    p_cell = "{:>6.2f}, {:>6.2f}, {:>6.2f}, {:>6.2f}, {:>6.2f}, {:>6.2f}"\
           "".format(cell[0], cell[1], cell[2], cell[3], cell[4], cell[5])

    int_status = 'RES: {:<4.2f}  NSREF: {:<4}  SG: {:<5}  CELL: {}'\
                 ''.format(hres, strong_spots, Bravais_lattice, p_cell)

    int_results = {'sg':Bravais_lattice, 'a':cell[0], 'b':cell[1], 'c':cell[2],
                   'alpha':cell[3], 'beta':cell[4], 'gamma':cell[5],
                   'wavelength':self.frame['wavelength'],
                   'distance':self.frame['distance'],
                   'beamX':self.frame['xbeam'], 'beamY':self.frame['ybeam'],
                   'observations': obs, 'strong':strong_spots,
                   'res':hres, 'lres':lres,
                   'mos':mosaicity, 'epv':ewald_proximal_volume,
                   'info':int_status, 'ok':True}

    # Generate log summary of integration results
    img_filename = os.path.basename(img_object.img_path)
    log_entry = ['\nCCTBX.XFEL integration:']
    log_entry.append('{:<{width}} --->  {}'.format(img_filename, int_status,
                     width = len(img_filename) + 2))

    return int_results, log_entry

  def run(self, img_object):
    return self.process(img_object=img_object)


class Selector(object):
  """ Class for selection of optimal spotfinding parameters from grid search """

  def __init__(self,
               frame,
               uc_tol=0,
               xsys=None,
               pg=None,
               uc=None,
               min_ref=0,
               min_res=None):

    obs = frame['observations'][0]
    self.obs_pg = frame['pointgroup']
    self.obs_uc = [prm for prm in obs.unit_cell().parameters()]
    self.obs_res = obs.d_max_min()[1]
    self.obs_ref = len(obs.data())
    self.uc = uc
    self.uc_tol = uc_tol
    self.xsys = xsys
    self.pg = pg
    self.min_ref = min_ref
    self.min_res = min_res
    self.fail = False

  def result_filter(self):
    """ Unit cell pre-filter. Applies hard space-group constraint and stringent
        unit cell parameter restraints to filter out integration results that
        deviate. Optional step. Unit cell tolerance user-defined. """

    if self.uc is not None:
      user_uc = [prm for prm in self.uc.parameters()]
      delta_a = abs(self.obs_uc[0] - user_uc[0])
      delta_b = abs(self.obs_uc[1] - user_uc[1])
      delta_c = abs(self.obs_uc[2] - user_uc[2])
      delta_alpha = abs(self.obs_uc[3] - user_uc[3])
      delta_beta = abs(self.obs_uc[4] - user_uc[4])
      delta_gamma = abs(self.obs_uc[5] - user_uc[5])
      uc_check = (delta_a <= user_uc[0] * self.uc_tol and
                  delta_b <= user_uc[1] * self.uc_tol and
                  delta_c <= user_uc[2] * self.uc_tol and
                  delta_alpha <= user_uc[3] * self.uc_tol and
                  delta_beta <= user_uc[4] * self.uc_tol and
                  delta_gamma <= user_uc[5] * self.uc_tol)
    else:
      uc_check = True

    e = []
    if not uc_check:
      e.append('UC parameters outside {}% tolerance'.format(self.uc_tol*100))

    if self.obs_ref <= self.min_ref:
      e.append('Fewer than {} observed reflections'.format(self.min_ref))

    if self.min_res and self.obs_res >= self.min_res:
      e.append('Resolution above minimum of {}'.format(self.min_res))

    if self.pg or self.xsys:
      obs_sym = crystal.symmetry(space_group_symbol=self.obs_pg)
      obs_pg = obs_sym.space_group().conventional_centring_type_symbol() + \
               obs_sym.space_group().point_group_type()
      obs_cs = obs_sym.space_group().crystal_system()

      if self.pg:
        fil_sym = crystal.symmetry(space_group_symbol=self.pg)
        fil_pg = fil_sym.space_group().conventional_centring_type_symbol() + \
                 fil_sym.space_group().point_group_type()
        if fil_pg != obs_pg:
          e.append('Point group {} does not match expected ({})'
                   ''.format(self.obs_pg, self.pg))

      if self.xsys:
        if self.xsys != obs_cs:
          e.append('Crystal system {} does not match expected ({})'
                   ''.format(obs_cs, self.xsys))

    if bool(e):
      fail = 'failed filter'
      error = ', '.join(e)
    else:
      fail = None
      error = None

    return fail, error<|MERGE_RESOLUTION|>--- conflicted
+++ resolved
@@ -4,11 +4,7 @@
 '''
 Author      : Lyubimov, A.Y.
 Created     : 10/10/2014
-<<<<<<< HEAD
-Last Changed: 03/06/2019
-=======
 Last Changed: 10/31/2019
->>>>>>> 4417fc1c
 Description : Runs spotfinding, indexing, refinement and integration using
               subclassed DIALS Stills Processor module. Selector class
               applies filters based on unit cell, space group, etc.
@@ -387,15 +383,9 @@
       if not os.path.isdir(img_object.int_path):
         os.makedirs(img_object.int_path)
 
-<<<<<<< HEAD
-    if not img_object.experiments:
-      from dxtbx.model.experiment_list import ExperimentListFactory as exp
-      img_object.experiments = exp.from_filenames([img_object.img_path])[0]
-=======
     # if not img_object.experiments:
     #   from dxtbx.model.experiment_list import ExperimentListFactory as exp
     #   img_object.experiments = exp.from_filenames([img_object.img_path])[0]
->>>>>>> 4417fc1c
 
     # Auto-set threshold and gain (not saved for target.phil)
     if self.iparams.cctbx_xfel.auto_threshold:
@@ -443,10 +433,7 @@
     with util.Capturing() as output:
       try:
         print ("{:-^100}\n".format(" SPOTFINDING: "))
-<<<<<<< HEAD
-=======
         print ('<--->')
->>>>>>> 4417fc1c
         observed = self.find_spots(img_object.experiments)
         img_object.final['spots'] = len(observed)
       except Exception as e_spf:
@@ -473,17 +460,12 @@
 
     # Finish if spotfinding is the last processing stage
     if 'spotfind' in self.last_stage:
-<<<<<<< HEAD
-      detector = img_object.experiments.unique_detectors()[0]
-      beam = img_object.experiments.unique_beams()[0]
-=======
       try:
         detector = img_object.experiments.unique_detectors()[0]
         beam = img_object.experiments.unique_beams()[0]
       except AttributeError:
         detector = img_object.experiments.imagesets()[0].get_detector()
         beam = img_object.experiments.imagesets()[0].get_beam()
->>>>>>> 4417fc1c
 
       s1 = flex.vec3_double()
       for i in range(len(observed)):
@@ -498,18 +480,11 @@
     # **** INDEXING **** #
     with util.Capturing() as output:
       try:
-<<<<<<< HEAD
-        print ("{:-^100}\n".format(" INDEXING "))
-        experiments, indexed = self.index(img_object.experiments, observed)
-      except Exception, e:
-        return self.error_handler(e, 'indexing', img_object, output)
-=======
         print ("{:-^100}\n".format(" INDEXING"))
         print ('<--->')
         experiments, indexed = self.index(img_object.experiments, observed)
       except Exception as e_idx:
         indexed = None
->>>>>>> 4417fc1c
       else:
         if indexed:
           img_object.final['indexed'] = len(indexed)

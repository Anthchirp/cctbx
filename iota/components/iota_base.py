--- conflicted
+++ resolved
@@ -4,22 +4,14 @@
 '''
 Author      : Lyubimov, A.Y.
 Created     : 10/18/2018
-<<<<<<< HEAD
-Last Changed: 03/06/2019
-=======
 Last Changed: 10/31/2019
->>>>>>> 4417fc1c
 Description : IOTA base classes
 '''
 
 import os
 import json
 
-<<<<<<< HEAD
-from dxtbx.model import experiment_list as exp
-=======
 from dxtbx.model.experiment_list import ExperimentListFactory as ExLF
->>>>>>> 4417fc1c
 from libtbx.easy_mp import parallel_map
 from libtbx import easy_pickle as ep
 
@@ -42,10 +34,7 @@
     self.viz_path = None
     self.int_log = None
     self.experiments = None
-<<<<<<< HEAD
-=======
     self.is_multi_image = is_multi_image
->>>>>>> 4417fc1c
 
     # Image index (img_index) refers to the ranking index of the image
     # within a multi-image file (e.g. HDF5); input index (input_index) refers
@@ -91,11 +80,7 @@
         1. read an image file and extract data and info
         2. apply any modifications if requested / necessary
         3. output an experiment list or file for processing
-<<<<<<< HEAD
-  '''
-=======
   """
->>>>>>> 4417fc1c
 
   def __init__(self, init=None, info=None, write_output=True):
 
@@ -115,13 +100,6 @@
     :param idx: input index (ranking index for image in full input list)
     :param img_idx: image index (index of image in multi-image file)
     :return: an image object
-<<<<<<< HEAD
-    '''
-    self.img_object = SingleImageBase(imgpath=filepath, idx=idx)
-
-  def load_image_file(self, filepath):
-    ''' Loads experiment list and populates image information dictionary (can
-=======
     """
     self.img_object = SingleImageBase(imgpath=filepath,
                                       idx=idx,
@@ -130,25 +108,8 @@
 
   def load_image_file(self, filepath, experiments=None):
     """ Loads experiment list and populates image information dictionary (can
->>>>>>> 4417fc1c
     override to load images for old-timey HA14 processing)
     :param filepath: path to raw diffraction image (or pickle!)
-<<<<<<< HEAD
-    :return: experiment list, error message (if any)
-    '''
-    # Create experiment list from file
-    try:
-      experiments = exp.ExperimentListFactory.from_filenames(filenames=[filepath])
-    except Exception as e:
-      error = 'IOTA IMPORTER ERROR: Import failed! {}'.format(e)
-      print (error)
-      return None, error
-
-    # Load image information from experiment list
-    try:
-      print ('DEBUG: ', filepath, experiments)
-
-=======
     :param experiments: an ExperimentList object can be passed to this function
     :return: experiment list, error message (if any)
     """
@@ -162,7 +123,6 @@
 
     # Load image information from experiment object
     try:
->>>>>>> 4417fc1c
       imgset = experiments.imagesets()[0]
       beam = imgset.get_beam()
       s0 = beam.get_s0()
@@ -321,12 +281,8 @@
       self.prep_output()
 
     # Load image (default is experiment list, override for HA14-style pickling)
-<<<<<<< HEAD
-    self.experiments, error = self.load_image_file(filepath=filepath)
-=======
     self.experiments, error = self.load_image_file(filepath=filepath,
                                                    experiments=expr)
->>>>>>> 4417fc1c
 
     # Log initial image information
     self.img_object.log_info.append('\n{:-^100}\n'.format(filepath))
